// Copyright 2017, Oracle Corporation and/or its affiliates.  All rights reserved.

package oracle.kubernetes.operator.wlsconfig;

import oracle.kubernetes.TestUtils;
import oracle.kubernetes.weblogic.domain.v1.ClusterStartup;
import oracle.kubernetes.weblogic.domain.v1.DomainSpec;
import oracle.kubernetes.operator.logging.LoggingFactory;
import org.junit.After;
import org.junit.Before;
import org.junit.Test;

<<<<<<< HEAD
import java.util.HashMap;
=======
import java.util.Arrays;
>>>>>>> 3749493c
import java.util.List;
import java.util.Map;
import java.util.logging.Handler;
import java.util.logging.Logger;

import static org.junit.Assert.assertEquals;
import static org.junit.Assert.assertFalse;
import static org.junit.Assert.assertNotNull;
import static org.junit.Assert.assertNull;
import static org.junit.Assert.assertTrue;

/**
 * Copyright (c) 2017, Oracle and/or its affiliates. All rights reserved.
 */
public class WlsDomainConfigTest {

  private static final Logger UNDERLYING_LOGGER = LoggingFactory.getLogger("Operator", "Operator").getUnderlyingLogger();
  private List<Handler> savedhandlers;

  @Before
  public void disableConsoleLogging() {
    savedhandlers = TestUtils.removeConsoleHandlers(UNDERLYING_LOGGER);
  }

  @After
  public void restoreConsoleLogging() {
    TestUtils.restoreConsoleHandlers(UNDERLYING_LOGGER, savedhandlers);
  }

  @Test
  public void verifyDomainNameLoadedFromJsonString() throws Exception {
    WlsDomainConfig wlsDomainConfig = WlsDomainConfig.create(JSON_STRING_1_CLUSTER);
    assertEquals("base_domain", wlsDomainConfig.getName());
  }

  @Test
  public void verifyServersLoadedFromJsonString() throws Exception {
    WlsDomainConfig wlsDomainConfig = WlsDomainConfig.create(JSON_STRING_1_CLUSTER);
    Map<String, WlsClusterConfig> wlsClusterConfigList = wlsDomainConfig.getClusterConfigs();
    assertEquals(1, wlsClusterConfigList.size());

    WlsClusterConfig wlsClusterConfig = wlsDomainConfig.getClusterConfig("DockerCluster");
    assertEquals(5, wlsClusterConfig.getClusterSize());
    for (WlsServerConfig wlsServerConfig : wlsClusterConfig.getServerConfigs()) {
      if (!wlsServerConfig.isDynamicServer()) {
        assertEquals(wlsServerConfig.getName() + ".wls-subdomain.default.svc.cluster.local", wlsServerConfig.getListenAddress());
        assertEquals(new Integer(8011), wlsServerConfig.getListenPort());
      }
    }
    assertEquals(6, wlsDomainConfig.getServerConfigs().size());
    assertEquals("AdminServer", wlsDomainConfig.getServerConfig("AdminServer").getName());
  }

  @Test
  public void verifyDynamicServersLoadedFromJsonString() throws Exception {
    WlsDomainConfig wlsDomainConfig = WlsDomainConfig.create(JSON_STRING_MIXED_CLUSTER);
    WlsClusterConfig wlsClusterConfig = wlsDomainConfig.getClusterConfig("DockerCluster");
    assertEquals(2, wlsClusterConfig.getDynamicClusterSize());
    assertEquals(8, wlsClusterConfig.getMaxDynamicClusterSize());

    List<WlsServerConfig> serverConfigs = wlsClusterConfig.getServerConfigs();
    assertEquals(7, serverConfigs.size()); // 5 static + 2 dynamic servers

    assertTrue(containsServer(wlsClusterConfig, "dynamic-1"));
    assertTrue(containsServer(wlsClusterConfig, "dynamic-2"));
    assertTrue(containsServer(wlsClusterConfig, "ms-0"));
    assertTrue(containsServer(wlsClusterConfig, "ms-1"));
    assertTrue(containsServer(wlsClusterConfig, "ms-2"));
    assertTrue(containsServer(wlsClusterConfig, "ms-3"));
    assertTrue(containsServer(wlsClusterConfig, "ms-4"));

    for (WlsServerConfig wlsServerConfig : wlsClusterConfig.getServerConfigs()) {
      if (wlsServerConfig.isDynamicServer()) {
        String serverName = wlsServerConfig.getName();
        assertEquals("domain1-" + serverName, wlsServerConfig.getListenAddress());
        assertTrue(wlsServerConfig.isSslPortEnabled());
        if ("dynamic-1".equals(serverName)) {
          assertEquals(new Integer(8051), wlsServerConfig.getListenPort());
          assertEquals(new Integer(8151), wlsServerConfig.getSslListenPort());

        } else {
          assertEquals(new Integer(8052), wlsServerConfig.getListenPort());
          assertEquals(new Integer(8152), wlsServerConfig.getSslListenPort());
        }
      }
    }

    assertEquals(6, wlsDomainConfig.getServerConfigs().size()); // does not include dynamic servers
  }

  @Test
  public void verifyMachinesLoadedFromJsonString() throws Exception {
    WlsDomainConfig wlsDomainConfig = WlsDomainConfig.create(JSON_STRING_1_CLUSTER);
    Map<String, WlsMachineConfig> wlsMachineConfigList = wlsDomainConfig.getMachineConfigs();
    assertEquals(2, wlsMachineConfigList.size());

    WlsMachineConfig domain1_machine1 = wlsDomainConfig.getMachineConfig("domain1-machine1");
    assertEquals("domain1-machine1", domain1_machine1.getName());
    assertEquals(new Integer(5556), domain1_machine1.getNodeManagerListenPort());
    assertEquals("domain1-managed-server1", domain1_machine1.getNodeManagerListenAddress());
    assertEquals("Plain", domain1_machine1.getNodeManagerType());

    WlsMachineConfig domain1_machine2 = wlsDomainConfig.getMachineConfig("domain1-machine2");
    assertEquals("domain1-machine2", domain1_machine2.getName());
    assertEquals(new Integer(5556), domain1_machine2.getNodeManagerListenPort());
    assertEquals("domain1-managed-server2", domain1_machine2.getNodeManagerListenAddress());
    assertEquals("SSL", domain1_machine2.getNodeManagerType());

  }


  @Test
  public void verifyGetServerConfigsDoesNotIncludeDynamicServers() throws Exception {
    WlsDomainConfig wlsDomainConfig = WlsDomainConfig.create(JSON_STRING_MIXED_CLUSTER);
    WlsClusterConfig wlsClusterConfig = wlsDomainConfig.getClusterConfig("DockerCluster");

    assertEquals(6, wlsDomainConfig.getServerConfigs().size());
  }

  @Test
  public void verifyNetworkAccessPointsInDynamicServersLoadedFromJsonString() throws Exception {
    WlsDomainConfig wlsDomainConfig = WlsDomainConfig.create(JSON_STRING_MIXED_CLUSTER);
    WlsClusterConfig wlsClusterConfig = wlsDomainConfig.getClusterConfig("DockerCluster");
    assertEquals(2, wlsClusterConfig.getDynamicClusterSize());
    assertEquals(8, wlsClusterConfig.getMaxDynamicClusterSize());

    for (WlsServerConfig wlsServerConfig : wlsClusterConfig.getServerConfigs()) {
      if (wlsServerConfig.isDynamicServer()) {
        String serverName = wlsServerConfig.getName();
        assertTrue(containsNetworkAccessPoint(wlsServerConfig, "DChannel-0"));
        assertTrue(containsNetworkAccessPoint(wlsServerConfig, "DChannel-1"));
        List<NetworkAccessPoint> networkAccessPoints = wlsServerConfig.getNetworkAccessPoints();
        for (NetworkAccessPoint networkAccessPoint: networkAccessPoints) {
          String expectedProtocol = null;
          Integer expectedListenPort = null;
          if ("DChannel-0".equals(networkAccessPoint.getName())) {
            expectedProtocol = "t3";
            expectedListenPort = "dynamic-1".equals(serverName)? 9011: 9012;
          } else if ("DChannel-1".equals(networkAccessPoint.getName())) {
            expectedProtocol = "t3s";
            expectedListenPort = "dynamic-1".equals(serverName)? 9021: 9022;
          }
          assertEquals("protocol for " + networkAccessPoint.getName() + " not loaded properly", expectedProtocol, networkAccessPoint.getProtocol());
          assertEquals("listen port for " + networkAccessPoint.getName() + " not loaded properly", expectedListenPort, networkAccessPoint.getListenPort());
        }
      }
    }
  }

  @Test
  public void verifyServerWithNoChannelLoadedFromJsonString() throws Exception {
    WlsDomainConfig wlsDomainConfig = WlsDomainConfig.create(JSON_STRING_1_CLUSTER);

    WlsServerConfig serverConfig = wlsDomainConfig.getServerConfig("ms-1");
    assertEquals(0, serverConfig.getNetworkAccessPoints().size());
  }

  @Test
  public void verifyNetworkAccessPointsLoadedFromJsonString() throws Exception {
    WlsDomainConfig wlsDomainConfig = WlsDomainConfig.create(JSON_STRING_1_CLUSTER);

    WlsServerConfig serverConfig = wlsDomainConfig.getServerConfig("ms-0");
    assertEquals(3, serverConfig.getNetworkAccessPoints().size());
    assertTrue(containsNetworkAccessPoint(serverConfig, "Channel-0"));
    assertTrue(containsNetworkAccessPoint(serverConfig, "Channel-1"));
    assertTrue(containsNetworkAccessPoint(serverConfig, "Channel-2"));

    for (NetworkAccessPoint networkAccessPoint: serverConfig.getNetworkAccessPoints()) {
      String expectedProtocol = null;
      Integer expectedListenPort = null;
      if ("Channel-0".equals(networkAccessPoint.getName())) {
        expectedProtocol = "t3";
        expectedListenPort = 8012;
      } else if ("Channel-1".equals(networkAccessPoint.getName())) {
        expectedProtocol = "t3";
        expectedListenPort = 8013;
      } else if ("Channel-2".equals(networkAccessPoint.getName())) {
        expectedProtocol = "t3s";
        expectedListenPort = 8014;
      }
      assertEquals("protocol for " + networkAccessPoint.getName() + " not loaded properly", expectedProtocol, networkAccessPoint.getProtocol());
      assertEquals("listen port for " + networkAccessPoint.getName() + " not loaded properly", expectedListenPort, networkAccessPoint.getListenPort());
    }
  }

  @Test
  public void verifySSLConfigsLoadedFromJsonString() throws Exception {
    WlsDomainConfig wlsDomainConfig = WlsDomainConfig.create(JSON_STRING_1_CLUSTER);

    WlsServerConfig serverConfig = wlsDomainConfig.getServerConfig("ms-0");
    assertEquals(new Integer(8101), serverConfig.getSslListenPort());
    assertTrue(serverConfig.isSslPortEnabled());

    serverConfig = wlsDomainConfig.getServerConfig("ms-1");
    assertNull(serverConfig.getSslListenPort());
    assertFalse(serverConfig.isSslPortEnabled());
  }

  @Test
  public void verifyMultipleClustersLoadedFromJsonString() throws Exception {
    WlsDomainConfig wlsDomainConfig = WlsDomainConfig.create(JSON_STRING_2_CLUSTERS);
    Map<String, WlsClusterConfig> wlsClusterConfigList = wlsDomainConfig.getClusterConfigs();
    assertEquals(2, wlsClusterConfigList.size());

    WlsClusterConfig wlsClusterConfig = wlsDomainConfig.getClusterConfig("DockerCluster");
    assertEquals(3, wlsClusterConfig.getClusterSize());
    assertTrue(containsServer(wlsClusterConfig, "ms-0"));
    assertTrue(containsServer(wlsClusterConfig, "ms-1"));
    assertTrue(containsServer(wlsClusterConfig, "ms-2"));

    WlsClusterConfig wlsClusterConfig2 = wlsDomainConfig.getClusterConfig("DockerCluster2");
    assertEquals(2, wlsClusterConfig2.getClusterSize());
    assertTrue(containsServer(wlsClusterConfig2, "ms-3"));
    assertTrue(containsServer(wlsClusterConfig2, "ms-4"));
  }

  @Test
  public void verifyGetClusterConfigsDoesNotReturnNull() throws Exception {
    WlsDomainConfig wlsDomainConfig = new WlsDomainConfig(null);
    WlsClusterConfig wlsClusterConfig = wlsDomainConfig.getClusterConfig("DockerCluster");
    assertNotNull(wlsClusterConfig);
    assertEquals(0, wlsClusterConfig.getClusterSize());
    assertEquals("newly created empty WlsClusterConfig should not added to the clsuterConfigs list", 0, wlsDomainConfig.getClusterConfigs().size());
  }

  @Test
  public void verifyGetServerConfigsReturnNullIfNotFound() throws Exception {
    WlsDomainConfig wlsDomainConfig = new WlsDomainConfig(null);
    assertNull(wlsDomainConfig.getServerConfig("noSuchServer"));
  }

  @Test
  public void verifyGetMachineConfigsReturnNullIfNotFound() throws Exception {
    WlsDomainConfig wlsDomainConfig = new WlsDomainConfig(null);
    assertNull(wlsDomainConfig.getMachineConfig("noSuchMachine"));
  }

  @Test
  public void verifyUpdateDomainSpecWarnsIfNoServersInClusterStartupCluster() throws Exception {
<<<<<<< HEAD
    WlsDomainConfig wlsDomainConfig = new WlsDomainConfig(null);
    DomainSpec domainSpec = new DomainSpec().addClusterStartupItem(new ClusterStartup().clusterName("noSuchCluster"));
=======
    WlsDomainConfig wlsDomainConfig = new WlsDomainConfig();
    DomainSpec domainSpec = new DomainSpec().withClusterStartup(Arrays.asList(new ClusterStartup().withClusterName("noSuchCluster")));
>>>>>>> 3749493c
    TestUtil.LogHandlerImpl handler = null;
    WlsClusterConfig wlsClusterConfig = wlsDomainConfig.getClusterConfig("noSuchCluster");
    try {
      handler = TestUtil.setupLogHandler(wlsClusterConfig);
      wlsDomainConfig.validate(domainSpec);
      assertTrue("Message logged: " + handler.getAllFormattedMessage(), handler.hasWarningMessageWithSubString("No servers configured in WebLogic cluster with name noSuchCluster"));
    } finally {
      TestUtil.removeLogHandler(wlsClusterConfig, handler);
    }
  }

  @Test
  public void verifyUpdateDomainSpecWarnsIfReplicasTooLarge() throws Exception {
<<<<<<< HEAD
    WlsDomainConfig wlsDomainConfig = WlsDomainConfig.create(JSON_STRING_1_CLUSTER);
    DomainSpec domainSpec = new DomainSpec().addClusterStartupItem(new ClusterStartup().clusterName("DockerCluster")).replicas(10);
=======
    WlsDomainConfig wlsDomainConfig = WlsDomainConfig.create().load(JSON_STRING_1_CLUSTER);
    DomainSpec domainSpec = new DomainSpec().withClusterStartup(Arrays.asList(new ClusterStartup().withClusterName("DockerCluster"))).withReplicas(10);
>>>>>>> 3749493c
    TestUtil.LogHandlerImpl handler = null;
    WlsClusterConfig wlsClusterConfig = wlsDomainConfig.getClusterConfig("DockerCluster");
    try {
      handler = TestUtil.setupLogHandler(wlsClusterConfig);
      wlsDomainConfig.validate(domainSpec);
      assertTrue("Message logged: " + handler.getAllFormattedMessage(), handler.hasWarningMessageWithSubString("Replicas in domainSpec for cluster DockerCluster is specified with a value of 10 which is larger than the number of configured WLS servers in the cluster: 5"));
    } finally {
      TestUtil.removeLogHandler(wlsClusterConfig, handler);
    }
  }

  @Test
  public void verifyUpdateDomainSpecInfoIfReplicasAndZeroClusters() throws Exception {
<<<<<<< HEAD
    WlsDomainConfig wlsDomainConfig = new WlsDomainConfig(null);
    DomainSpec domainSpec = new DomainSpec().addClusterStartupItem(new ClusterStartup().clusterName("DockerCluster")).replicas(10);
=======
    WlsDomainConfig wlsDomainConfig = WlsDomainConfig.create();
    DomainSpec domainSpec = new DomainSpec().withClusterStartup(Arrays.asList(new ClusterStartup().withClusterName("DockerCluster"))).withReplicas(10);
>>>>>>> 3749493c
    TestUtil.LogHandlerImpl handler = null;
    try {
      handler = TestUtil.setupLogHandler(wlsDomainConfig);
      wlsDomainConfig.validate(domainSpec);
      assertTrue("Message logged: " + handler.getAllFormattedMessage(), handler.hasInfoMessageWithSubString("Replicas specified in Domain spec is ignored because there number of configured WLS cluster is not 1."));
    } finally {
      TestUtil.removeLogHandler(wlsDomainConfig, handler);
    }
  }

  @Test
  public void verifyUpdateDomainSpecInfoIfReplicasAndTwoClusters() throws Exception {
<<<<<<< HEAD
    WlsDomainConfig wlsDomainConfig = WlsDomainConfig.create(JSON_STRING_2_CLUSTERS);
    DomainSpec domainSpec = new DomainSpec().addClusterStartupItem(new ClusterStartup().clusterName("DockerCluster")).replicas(10);
=======
    WlsDomainConfig wlsDomainConfig = WlsDomainConfig.create().load(JSON_STRING_2_CLUSTERS);
    DomainSpec domainSpec = new DomainSpec().withClusterStartup(Arrays.asList(new ClusterStartup().withClusterName("DockerCluster"))).withReplicas(10);
>>>>>>> 3749493c
    TestUtil.LogHandlerImpl handler = null;
    try {
      handler = TestUtil.setupLogHandler(wlsDomainConfig);
      wlsDomainConfig.validate(domainSpec);
      assertTrue("Message logged: " + handler.getAllFormattedMessage(), handler.hasInfoMessageWithSubString("Replicas specified in Domain spec is ignored because there number of configured WLS cluster is not 1."));
    } finally {
      TestUtil.removeLogHandler(wlsDomainConfig, handler);
    }
  }

  @Test
  public void verifyUpdateDomainSpecReplicasNotValidatedWithMoreThan1Clusters() throws Exception {
<<<<<<< HEAD
    WlsDomainConfig wlsDomainConfig = WlsDomainConfig.create(JSON_STRING_2_CLUSTERS);
    DomainSpec domainSpec = new DomainSpec().addClusterStartupItem(new ClusterStartup().clusterName("DockerCluster")).replicas(10);
=======
    WlsDomainConfig wlsDomainConfig = WlsDomainConfig.create().load(JSON_STRING_2_CLUSTERS);
    DomainSpec domainSpec = new DomainSpec().withClusterStartup(Arrays.asList(new ClusterStartup().withClusterName("DockerCluster"))).withReplicas(10);
>>>>>>> 3749493c
    TestUtil.LogHandlerImpl handler = null;
    WlsClusterConfig wlsClusterConfig = wlsDomainConfig.getClusterConfig("DockerCluster");
    try {
      handler = TestUtil.setupLogHandler(wlsClusterConfig);
      wlsDomainConfig.validate(domainSpec);
      assertFalse(handler.hasWarningMessageLogged());
    } finally {
      TestUtil.removeLogHandler(wlsClusterConfig, handler);
    }
  }

  @Test
  public void verifyUpdateDomainSpecNoWarningIfReplicasOK() throws Exception {
<<<<<<< HEAD
    WlsDomainConfig wlsDomainConfig = WlsDomainConfig.create(JSON_STRING_1_CLUSTER);
    DomainSpec domainSpec = new DomainSpec().addClusterStartupItem(new ClusterStartup().clusterName("DockerCluster")).replicas(5);
=======
    WlsDomainConfig wlsDomainConfig = WlsDomainConfig.create().load(JSON_STRING_1_CLUSTER);
    DomainSpec domainSpec = new DomainSpec().withClusterStartup(Arrays.asList(new ClusterStartup().withClusterName("DockerCluster"))).withReplicas(5);
>>>>>>> 3749493c
    TestUtil.LogHandlerImpl handler = null;
    WlsClusterConfig wlsClusterConfig = wlsDomainConfig.getClusterConfig("DockerCluster");
    try {
      handler = TestUtil.setupLogHandler(wlsClusterConfig);
      wlsDomainConfig.validate(domainSpec);
      assertFalse(handler.hasWarningMessageLogged());
    } finally {
      TestUtil.removeLogHandler(wlsClusterConfig, handler);
    }
  }

  @Test
  public void verifyUpdateDomainSpecWarnsIfClusterStatupReplicasTooLarge() throws Exception {
<<<<<<< HEAD
    WlsDomainConfig wlsDomainConfig = WlsDomainConfig.create(JSON_STRING_2_CLUSTERS);
    DomainSpec domainSpec = new DomainSpec().addClusterStartupItem(new ClusterStartup().clusterName("DockerCluster2").replicas(3)).replicas(5);
=======
    WlsDomainConfig wlsDomainConfig = WlsDomainConfig.create().load(JSON_STRING_2_CLUSTERS);
    DomainSpec domainSpec = new DomainSpec().withClusterStartup(Arrays.asList(new ClusterStartup().withClusterName("DockerCluster2").withReplicas(3))).withReplicas(5);
>>>>>>> 3749493c
    TestUtil.LogHandlerImpl handler = null;
    WlsClusterConfig wlsClusterConfig = wlsDomainConfig.getClusterConfig("DockerCluster2");
    try {
      handler = TestUtil.setupLogHandler(wlsClusterConfig);
      wlsDomainConfig.validate(domainSpec);
      assertTrue("Message logged: " + handler.getAllFormattedMessage(), handler.hasWarningMessageWithSubString("Replicas in clusterStartup for cluster DockerCluster2 is specified with a value of 3 which is larger than the number of configured WLS servers in the cluster: 2"));
    } finally {
      TestUtil.removeLogHandler(wlsClusterConfig, handler);
    }
  }

  @Test
  public void verifyUpdateDomainSpecWarnsIfClusterStatupReplicasTooLarge_2clusters() throws Exception {
<<<<<<< HEAD
    WlsDomainConfig wlsDomainConfig = WlsDomainConfig.create(JSON_STRING_2_CLUSTERS);
    ClusterStartup dockerCluster = new ClusterStartup().clusterName("DockerCluster").replicas(10);
    ClusterStartup dockerCluster2 = new ClusterStartup().clusterName("DockerCluster2").replicas(10);
    DomainSpec domainSpec = new DomainSpec().addClusterStartupItem(dockerCluster).addClusterStartupItem(dockerCluster2);
=======
    WlsDomainConfig wlsDomainConfig = WlsDomainConfig.create().load(JSON_STRING_2_CLUSTERS);
    ClusterStartup dockerCluster = new ClusterStartup().withClusterName("DockerCluster").withReplicas(10);
    ClusterStartup dockerCluster2 = new ClusterStartup().withClusterName("DockerCluster2").withReplicas(10);
    DomainSpec domainSpec = new DomainSpec().withClusterStartup(Arrays.asList(dockerCluster, dockerCluster2));
>>>>>>> 3749493c
    TestUtil.LogHandlerImpl handler = null;
    WlsClusterConfig wlsClusterConfig = wlsDomainConfig.getClusterConfig("DockerCluster2");
    try {
      handler = TestUtil.setupLogHandler(wlsClusterConfig);
      wlsDomainConfig.validate(domainSpec);
      assertTrue("Message logged: " + handler.getAllFormattedMessage(), handler.hasWarningMessageWithSubString("Replicas in clusterStartup for cluster DockerCluster is specified with a value of 10 which is larger than the number of configured WLS servers in the cluster: 3"));
      assertTrue("Message logged: " + handler.getAllFormattedMessage(), handler.hasWarningMessageWithSubString("Replicas in clusterStartup for cluster DockerCluster2 is specified with a value of 10 which is larger than the number of configured WLS servers in the cluster: 2"));
    } finally {
      TestUtil.removeLogHandler(wlsClusterConfig, handler);
    }
  }

  @Test
  public void verifyUpdateDomainSpecNoWarningIfClusterStatupReplicasOK() throws Exception {
<<<<<<< HEAD
    WlsDomainConfig wlsDomainConfig = WlsDomainConfig.create(JSON_STRING_2_CLUSTERS);
    DomainSpec domainSpec = new DomainSpec().addClusterStartupItem(new ClusterStartup().clusterName("DockerCluster2").replicas(2)).replicas(5);
=======
    WlsDomainConfig wlsDomainConfig = WlsDomainConfig.create().load(JSON_STRING_2_CLUSTERS);
    DomainSpec domainSpec = new DomainSpec().withClusterStartup(Arrays.asList(new ClusterStartup().withClusterName("DockerCluster2").withReplicas(2))).withReplicas(5);
>>>>>>> 3749493c
    TestUtil.LogHandlerImpl handler = null;
    WlsClusterConfig wlsClusterConfig = wlsDomainConfig.getClusterConfig("DockerCluster2");
    try {
      handler = TestUtil.setupLogHandler(wlsClusterConfig);
      wlsDomainConfig.validate(domainSpec);
      assertFalse(handler.hasWarningMessageLogged());
    } finally {
      TestUtil.removeLogHandler(wlsClusterConfig, handler);
    }
  }

  @Test
  public void verifyUpdateDomainSpecNoWarningIfClusterStatupOnDynamicCluster() throws Exception {
    WlsDomainConfig wlsDomainConfig = WlsDomainConfig.create(JSON_STRING_MIXED_CLUSTER);
    DomainSpec domainSpec = new DomainSpec().addClusterStartupItem(new ClusterStartup().clusterName("DockerCluster").replicas(10)).replicas(10);
    TestUtil.LogHandlerImpl handler = null;
    WlsClusterConfig wlsClusterConfig = wlsDomainConfig.getClusterConfig("DockerCluster");
    try {
      handler = TestUtil.setupLogHandler(wlsClusterConfig);
      wlsDomainConfig.validate(domainSpec);
      assertFalse(handler.hasWarningMessageLogged());
    } finally {
      TestUtil.removeLogHandler(wlsClusterConfig, handler);
    }
  }

  private boolean containsServer(WlsClusterConfig wlsClusterConfig, String serverName) {
    List<WlsServerConfig> serverConfigs = wlsClusterConfig.getServerConfigs();
    for (WlsServerConfig serverConfig : serverConfigs) {
      if (serverName.equals(serverConfig.getName())) {
        return true;
      }
    }
    return false;
  }

  private boolean containsNetworkAccessPoint(WlsServerConfig wlsServerConfig, String channelName) {
    List<NetworkAccessPoint> networkAccessPoints = wlsServerConfig.getNetworkAccessPoints();
    for (NetworkAccessPoint networkAccessPoint : networkAccessPoints) {
      if (channelName.equals(networkAccessPoint.getName())) {
        return true;
      }
    }
    return false;
  }

  final String JSON_STRING_MIXED_CLUSTER = "{     \"name\": \"base_domain\",\n " +
          "\"servers\": {\"items\": [\n" +
          "    {\n" +
          "        \"listenAddress\": \"\",\n" +
          "        \"name\": \"AdminServer\",\n" +
          "        \"listenPort\": 8001,\n" +
          "        \"cluster\": null,\n" +
          "        \"networkAccessPoints\": {\"items\": []}\n" +
          "    },\n" +
          "    {\n" +
          "        \"listenAddress\": \"ms-0.wls-subdomain.default.svc.cluster.local\",\n" +
          "        \"name\": \"ms-0\",\n" +
          "        \"listenPort\": 8011,\n" +
          "        \"cluster\": [\n" +
          "            \"clusters\",\n" +
          "            \"DockerCluster\"\n" +
          "        ],\n" +
          "        \"networkAccessPoints\": {\"items\": [\n" +
          "            {\n" +
          "                \"protocol\": \"t3\",\n" +
          "                \"name\": \"Channel-0\",\n" +
          "                \"listenPort\": 8012\n" +
          "            },\n" +
          "            {\n" +
          "                \"protocol\": \"t3\",\n" +
          "                \"name\": \"Channel-1\",\n" +
          "                \"listenPort\": 8013\n" +
          "            },\n" +
          "            {\n" +
          "                \"protocol\": \"t3s\",\n" +
          "                \"name\": \"Channel-2\",\n" +
          "                \"listenPort\": 8014\n" +
          "            }\n" +
          "        ]},\n" +
          "            \"SSL\": {\n" +
          "                \"enabled\": true,\n" +
          "                \"listenPort\": 8101\n" +
          "            }\n" +
          "    },\n" +
          "    {\n" +
          "        \"listenAddress\": \"ms-1.wls-subdomain.default.svc.cluster.local\",\n" +
          "        \"name\": \"ms-1\",\n" +
          "        \"listenPort\": 8011,\n" +
          "        \"cluster\": [\n" +
          "            \"clusters\",\n" +
          "            \"DockerCluster\"\n" +
          "        ],\n" +
          "        \"networkAccessPoints\": {\"items\": []}\n" +
          "    },\n" +
          "    {\n" +
          "        \"listenAddress\": \"ms-2.wls-subdomain.default.svc.cluster.local\",\n" +
          "        \"name\": \"ms-2\",\n" +
          "        \"listenPort\": 8011,\n" +
          "        \"cluster\": [\n" +
          "            \"clusters\",\n" +
          "            \"DockerCluster\"\n" +
          "        ],\n" +
          "        \"networkAccessPoints\": {\"items\": []}\n" +
          "    },\n" +
          "    {\n" +
          "        \"listenAddress\": \"ms-3.wls-subdomain.default.svc.cluster.local\",\n" +
          "        \"name\": \"ms-3\",\n" +
          "        \"listenPort\": 8011,\n" +
          "        \"cluster\": [\n" +
          "            \"clusters\",\n" +
          "            \"DockerCluster\"\n" +
          "        ],\n" +
          "        \"networkAccessPoints\": {\"items\": []}\n" +
          "    },\n" +
          "    {\n" +
          "        \"listenAddress\": \"ms-4.wls-subdomain.default.svc.cluster.local\",\n" +
          "        \"name\": \"ms-4\",\n" +
          "        \"listenPort\": 8011,\n" +
          "        \"cluster\": [\n" +
          "            \"clusters\",\n" +
          "            \"DockerCluster\"\n" +
          "        ],\n" +
          "        \"networkAccessPoints\": {\"items\": []}\n" +
          "    }\n" +
          "    ]},\n" +
          "\"serverTemplates\": {\"items\": [\n" +
          "    {\n" +
          "        \"listenAddress\": \"domain1-${serverName}\",\n" +
          "        \"name\": \"server-template-1\",\n" +
          "        \"listenPort\": 8050,\n" +
          "        \"cluster\": [\n" +
          "            \"clusters\",\n" +
          "            \"DockerCluster\"\n" +
          "        ],\n" +
          "        \"networkAccessPoints\": {\"items\": [\n" +
          "            {\n" +
          "                \"protocol\": \"t3\",\n" +
          "                \"name\": \"DChannel-0\",\n" +
          "                \"listenPort\": 9010\n" +
          "            },\n" +
          "            {\n" +
          "                \"protocol\": \"t3s\",\n" +
          "                \"name\": \"DChannel-1\",\n" +
          "                \"listenPort\": 9020\n" +
          "            }\n" +
          "        ]},\n" +
          "            \"SSL\": {\n" +
          "                \"enabled\": true,\n" +
          "                \"listenPort\": 8150\n" +
          "            }\n" +
          "    }\n" +
          "    ]},\n" +
          "    \"clusters\": {\"items\": [\n" +
          "        {\n" +
          "            \"name\": \"DockerCluster\",\n" +
          "            \"dynamicServers\": {\n" +
          "                \"dynamicClusterSize\": 2,\n" +
          "                \"maxDynamicClusterSize\": 8,\n" +
          "                \"serverNamePrefix\": \"dynamic-\",\n" +
          "                \"dynamicServerNames\": [\n" +
          "                    \"dynamic-1\",\n" +
          "                    \"dynamic-2\"\n" +
          "                ],\n" +
          "                \"calculatedListenPorts\": true,\n" +
          "                \"serverTemplate\": [\n" +
          "                    \"serverTemplates\",\n" +
          "                    \"server-template-1\"\n" +
          "                ]\n" +
          "            }\n" +
          "        }" +
          "    ]}\n" +
          "}";


  final String JSON_STRING_1_CLUSTER = "{     \"name\": \"base_domain\",\n " +
          "\"servers\": {\"items\": [\n" +
          "    {\n" +
          "        \"listenAddress\": \"\",\n" +
          "        \"name\": \"AdminServer\",\n" +
          "        \"listenPort\": 8001,\n" +
          "        \"cluster\": null,\n" +
          "        \"networkAccessPoints\": {\"items\": []}\n" +
          "    },\n" +
          "    {\n" +
          "        \"listenAddress\": \"ms-0.wls-subdomain.default.svc.cluster.local\",\n" +
          "        \"name\": \"ms-0\",\n" +
          "        \"listenPort\": 8011,\n" +
          "        \"cluster\": [\n" +
          "            \"clusters\",\n" +
          "            \"DockerCluster\"\n" +
          "        ],\n" +
          "        \"networkAccessPoints\": {\"items\": [\n" +
          "            {\n" +
          "                \"protocol\": \"t3\",\n" +
          "                \"name\": \"Channel-0\",\n" +
          "                \"listenPort\": 8012\n" +
          "            },\n" +
          "            {\n" +
          "                \"protocol\": \"t3\",\n" +
          "                \"name\": \"Channel-1\",\n" +
          "                \"listenPort\": 8013\n" +
          "            },\n" +
          "            {\n" +
          "                \"protocol\": \"t3s\",\n" +
          "                \"name\": \"Channel-2\",\n" +
          "                \"listenPort\": 8014\n" +
          "            }\n" +
          "        ]},\n" +
          "            \"SSL\": {\n" +
          "                \"enabled\": true,\n" +
          "                \"listenPort\": 8101\n" +
          "            }\n" +
          "    },\n" +
          "    {\n" +
          "        \"listenAddress\": \"ms-1.wls-subdomain.default.svc.cluster.local\",\n" +
          "        \"name\": \"ms-1\",\n" +
          "        \"listenPort\": 8011,\n" +
          "        \"cluster\": [\n" +
          "            \"clusters\",\n" +
          "            \"DockerCluster\"\n" +
          "        ],\n" +
          "        \"networkAccessPoints\": {\"items\": []}\n" +
          "    },\n" +
          "    {\n" +
          "        \"listenAddress\": \"ms-2.wls-subdomain.default.svc.cluster.local\",\n" +
          "        \"name\": \"ms-2\",\n" +
          "        \"listenPort\": 8011,\n" +
          "        \"cluster\": [\n" +
          "            \"clusters\",\n" +
          "            \"DockerCluster\"\n" +
          "        ],\n" +
          "        \"networkAccessPoints\": {\"items\": []}\n" +
          "    },\n" +
          "    {\n" +
          "        \"listenAddress\": \"ms-3.wls-subdomain.default.svc.cluster.local\",\n" +
          "        \"name\": \"ms-3\",\n" +
          "        \"listenPort\": 8011,\n" +
          "        \"cluster\": [\n" +
          "            \"clusters\",\n" +
          "            \"DockerCluster\"\n" +
          "        ],\n" +
          "        \"networkAccessPoints\": {\"items\": []}\n" +
          "    },\n" +
          "    {\n" +
          "        \"listenAddress\": \"ms-4.wls-subdomain.default.svc.cluster.local\",\n" +
          "        \"name\": \"ms-4\",\n" +
          "        \"listenPort\": 8011,\n" +
          "        \"cluster\": [\n" +
          "            \"clusters\",\n" +
          "            \"DockerCluster\"\n" +
          "        ],\n" +
          "        \"networkAccessPoints\": {\"items\": []}\n" +
          "    }\n" +
          "  ]}, " +
          "    \"machines\": {\"items\": [\n" +
          "        {\n" +
          "            \"name\": \"domain1-machine1\",\n" +
          "            \"nodeManager\": {\n" +
          "                \"NMType\": \"Plain\",\n" +
          "                \"listenAddress\": \"domain1-managed-server1\",\n" +
          "                \"name\": \"domain1-machine1\",\n" +
          "                \"listenPort\": 5556\n" +
          "            }\n" +
          "        },\n" +
          "        {\n" +
          "            \"name\": \"domain1-machine2\",\n" +
          "            \"nodeManager\": {\n" +
          "                \"NMType\": \"SSL\",\n" +
          "                \"listenAddress\": \"domain1-managed-server2\",\n" +
          "                \"name\": \"domain1-machine2\",\n" +
          "                \"listenPort\": 5556\n" +
          "            }\n" +
          "        }\n" +
          "    ]}\n" +
          "}";

  final String JSON_STRING_2_CLUSTERS = "{\"servers\": {\"items\": [\n" +
          "    {\n" +
          "        \"listenAddress\": \"\",\n" +
          "        \"name\": \"AdminServer\",\n" +
          "        \"listenPort\": 8001,\n" +
          "        \"cluster\": null,\n" +
          "        \"networkAccessPoints\": {\"items\": []}\n" +
          "    },\n" +
          "    {\n" +
          "        \"listenAddress\": \"ms-0.wls-subdomain.default.svc.cluster.local\",\n" +
          "        \"name\": \"ms-0\",\n" +
          "        \"listenPort\": 8011,\n" +
          "        \"cluster\": [\n" +
          "            \"clusters\",\n" +
          "            \"DockerCluster\"\n" +
          "        ],\n" +
          "        \"networkAccessPoints\": {\"items\": [\n" +
          "            {\n" +
          "                \"protocol\": \"t3\",\n" +
          "                \"name\": \"Channel-0\",\n" +
          "                \"listenPort\": 8012\n" +
          "            },\n" +
          "            {\n" +
          "                \"protocol\": \"t3s\",\n" +
          "                \"name\": \"Channel-1\",\n" +
          "                \"listenPort\": 8013\n" +
          "            }\n" +
          "        ]}\n" +
          "    },\n" +
          "    {\n" +
          "        \"listenAddress\": \"ms-1.wls-subdomain.default.svc.cluster.local\",\n" +
          "        \"name\": \"ms-1\",\n" +
          "        \"listenPort\": 8011,\n" +
          "        \"cluster\": [\n" +
          "            \"clusters\",\n" +
          "            \"DockerCluster\"\n" +
          "        ],\n" +
          "        \"networkAccessPoints\": {\"items\": []}\n" +
          "    },\n" +
          "    {\n" +
          "        \"listenAddress\": \"ms-2.wls-subdomain.default.svc.cluster.local\",\n" +
          "        \"name\": \"ms-2\",\n" +
          "        \"listenPort\": 8011,\n" +
          "        \"cluster\": [\n" +
          "            \"clusters\",\n" +
          "            \"DockerCluster\"\n" +
          "        ],\n" +
          "        \"networkAccessPoints\": {\"items\": []}\n" +
          "    },\n" +
          "    {\n" +
          "        \"listenAddress\": \"ms-3.wls-subdomain.default.svc.cluster.local\",\n" +
          "        \"name\": \"ms-3\",\n" +
          "        \"listenPort\": 8011,\n" +
          "        \"cluster\": [\n" +
          "            \"clusters\",\n" +
          "            \"DockerCluster2\"\n" +
          "        ],\n" +
          "        \"networkAccessPoints\": {\"items\": []}\n" +
          "    },\n" +
          "    {\n" +
          "        \"listenAddress\": \"ms-4.wls-subdomain.default.svc.cluster.local\",\n" +
          "        \"name\": \"ms-4\",\n" +
          "        \"listenPort\": 8011,\n" +
          "        \"cluster\": [\n" +
          "            \"clusters\",\n" +
          "            \"DockerCluster2\"\n" +
          "        ],\n" +
          "        \"networkAccessPoints\": {\"items\": []}\n" +
          "    }\n" +
          "]}}";
}<|MERGE_RESOLUTION|>--- conflicted
+++ resolved
@@ -10,11 +10,7 @@
 import org.junit.Before;
 import org.junit.Test;
 
-<<<<<<< HEAD
-import java.util.HashMap;
-=======
 import java.util.Arrays;
->>>>>>> 3749493c
 import java.util.List;
 import java.util.Map;
 import java.util.logging.Handler;
@@ -254,13 +250,8 @@
 
   @Test
   public void verifyUpdateDomainSpecWarnsIfNoServersInClusterStartupCluster() throws Exception {
-<<<<<<< HEAD
     WlsDomainConfig wlsDomainConfig = new WlsDomainConfig(null);
-    DomainSpec domainSpec = new DomainSpec().addClusterStartupItem(new ClusterStartup().clusterName("noSuchCluster"));
-=======
-    WlsDomainConfig wlsDomainConfig = new WlsDomainConfig();
     DomainSpec domainSpec = new DomainSpec().withClusterStartup(Arrays.asList(new ClusterStartup().withClusterName("noSuchCluster")));
->>>>>>> 3749493c
     TestUtil.LogHandlerImpl handler = null;
     WlsClusterConfig wlsClusterConfig = wlsDomainConfig.getClusterConfig("noSuchCluster");
     try {
@@ -274,13 +265,8 @@
 
   @Test
   public void verifyUpdateDomainSpecWarnsIfReplicasTooLarge() throws Exception {
-<<<<<<< HEAD
     WlsDomainConfig wlsDomainConfig = WlsDomainConfig.create(JSON_STRING_1_CLUSTER);
-    DomainSpec domainSpec = new DomainSpec().addClusterStartupItem(new ClusterStartup().clusterName("DockerCluster")).replicas(10);
-=======
-    WlsDomainConfig wlsDomainConfig = WlsDomainConfig.create().load(JSON_STRING_1_CLUSTER);
     DomainSpec domainSpec = new DomainSpec().withClusterStartup(Arrays.asList(new ClusterStartup().withClusterName("DockerCluster"))).withReplicas(10);
->>>>>>> 3749493c
     TestUtil.LogHandlerImpl handler = null;
     WlsClusterConfig wlsClusterConfig = wlsDomainConfig.getClusterConfig("DockerCluster");
     try {
@@ -294,13 +280,8 @@
 
   @Test
   public void verifyUpdateDomainSpecInfoIfReplicasAndZeroClusters() throws Exception {
-<<<<<<< HEAD
     WlsDomainConfig wlsDomainConfig = new WlsDomainConfig(null);
-    DomainSpec domainSpec = new DomainSpec().addClusterStartupItem(new ClusterStartup().clusterName("DockerCluster")).replicas(10);
-=======
-    WlsDomainConfig wlsDomainConfig = WlsDomainConfig.create();
     DomainSpec domainSpec = new DomainSpec().withClusterStartup(Arrays.asList(new ClusterStartup().withClusterName("DockerCluster"))).withReplicas(10);
->>>>>>> 3749493c
     TestUtil.LogHandlerImpl handler = null;
     try {
       handler = TestUtil.setupLogHandler(wlsDomainConfig);
@@ -313,13 +294,8 @@
 
   @Test
   public void verifyUpdateDomainSpecInfoIfReplicasAndTwoClusters() throws Exception {
-<<<<<<< HEAD
     WlsDomainConfig wlsDomainConfig = WlsDomainConfig.create(JSON_STRING_2_CLUSTERS);
-    DomainSpec domainSpec = new DomainSpec().addClusterStartupItem(new ClusterStartup().clusterName("DockerCluster")).replicas(10);
-=======
-    WlsDomainConfig wlsDomainConfig = WlsDomainConfig.create().load(JSON_STRING_2_CLUSTERS);
     DomainSpec domainSpec = new DomainSpec().withClusterStartup(Arrays.asList(new ClusterStartup().withClusterName("DockerCluster"))).withReplicas(10);
->>>>>>> 3749493c
     TestUtil.LogHandlerImpl handler = null;
     try {
       handler = TestUtil.setupLogHandler(wlsDomainConfig);
@@ -332,13 +308,8 @@
 
   @Test
   public void verifyUpdateDomainSpecReplicasNotValidatedWithMoreThan1Clusters() throws Exception {
-<<<<<<< HEAD
     WlsDomainConfig wlsDomainConfig = WlsDomainConfig.create(JSON_STRING_2_CLUSTERS);
-    DomainSpec domainSpec = new DomainSpec().addClusterStartupItem(new ClusterStartup().clusterName("DockerCluster")).replicas(10);
-=======
-    WlsDomainConfig wlsDomainConfig = WlsDomainConfig.create().load(JSON_STRING_2_CLUSTERS);
     DomainSpec domainSpec = new DomainSpec().withClusterStartup(Arrays.asList(new ClusterStartup().withClusterName("DockerCluster"))).withReplicas(10);
->>>>>>> 3749493c
     TestUtil.LogHandlerImpl handler = null;
     WlsClusterConfig wlsClusterConfig = wlsDomainConfig.getClusterConfig("DockerCluster");
     try {
@@ -352,13 +323,8 @@
 
   @Test
   public void verifyUpdateDomainSpecNoWarningIfReplicasOK() throws Exception {
-<<<<<<< HEAD
     WlsDomainConfig wlsDomainConfig = WlsDomainConfig.create(JSON_STRING_1_CLUSTER);
-    DomainSpec domainSpec = new DomainSpec().addClusterStartupItem(new ClusterStartup().clusterName("DockerCluster")).replicas(5);
-=======
-    WlsDomainConfig wlsDomainConfig = WlsDomainConfig.create().load(JSON_STRING_1_CLUSTER);
     DomainSpec domainSpec = new DomainSpec().withClusterStartup(Arrays.asList(new ClusterStartup().withClusterName("DockerCluster"))).withReplicas(5);
->>>>>>> 3749493c
     TestUtil.LogHandlerImpl handler = null;
     WlsClusterConfig wlsClusterConfig = wlsDomainConfig.getClusterConfig("DockerCluster");
     try {
@@ -372,13 +338,8 @@
 
   @Test
   public void verifyUpdateDomainSpecWarnsIfClusterStatupReplicasTooLarge() throws Exception {
-<<<<<<< HEAD
     WlsDomainConfig wlsDomainConfig = WlsDomainConfig.create(JSON_STRING_2_CLUSTERS);
-    DomainSpec domainSpec = new DomainSpec().addClusterStartupItem(new ClusterStartup().clusterName("DockerCluster2").replicas(3)).replicas(5);
-=======
-    WlsDomainConfig wlsDomainConfig = WlsDomainConfig.create().load(JSON_STRING_2_CLUSTERS);
     DomainSpec domainSpec = new DomainSpec().withClusterStartup(Arrays.asList(new ClusterStartup().withClusterName("DockerCluster2").withReplicas(3))).withReplicas(5);
->>>>>>> 3749493c
     TestUtil.LogHandlerImpl handler = null;
     WlsClusterConfig wlsClusterConfig = wlsDomainConfig.getClusterConfig("DockerCluster2");
     try {
@@ -392,17 +353,10 @@
 
   @Test
   public void verifyUpdateDomainSpecWarnsIfClusterStatupReplicasTooLarge_2clusters() throws Exception {
-<<<<<<< HEAD
     WlsDomainConfig wlsDomainConfig = WlsDomainConfig.create(JSON_STRING_2_CLUSTERS);
-    ClusterStartup dockerCluster = new ClusterStartup().clusterName("DockerCluster").replicas(10);
-    ClusterStartup dockerCluster2 = new ClusterStartup().clusterName("DockerCluster2").replicas(10);
-    DomainSpec domainSpec = new DomainSpec().addClusterStartupItem(dockerCluster).addClusterStartupItem(dockerCluster2);
-=======
-    WlsDomainConfig wlsDomainConfig = WlsDomainConfig.create().load(JSON_STRING_2_CLUSTERS);
     ClusterStartup dockerCluster = new ClusterStartup().withClusterName("DockerCluster").withReplicas(10);
     ClusterStartup dockerCluster2 = new ClusterStartup().withClusterName("DockerCluster2").withReplicas(10);
     DomainSpec domainSpec = new DomainSpec().withClusterStartup(Arrays.asList(dockerCluster, dockerCluster2));
->>>>>>> 3749493c
     TestUtil.LogHandlerImpl handler = null;
     WlsClusterConfig wlsClusterConfig = wlsDomainConfig.getClusterConfig("DockerCluster2");
     try {
@@ -417,13 +371,8 @@
 
   @Test
   public void verifyUpdateDomainSpecNoWarningIfClusterStatupReplicasOK() throws Exception {
-<<<<<<< HEAD
     WlsDomainConfig wlsDomainConfig = WlsDomainConfig.create(JSON_STRING_2_CLUSTERS);
-    DomainSpec domainSpec = new DomainSpec().addClusterStartupItem(new ClusterStartup().clusterName("DockerCluster2").replicas(2)).replicas(5);
-=======
-    WlsDomainConfig wlsDomainConfig = WlsDomainConfig.create().load(JSON_STRING_2_CLUSTERS);
     DomainSpec domainSpec = new DomainSpec().withClusterStartup(Arrays.asList(new ClusterStartup().withClusterName("DockerCluster2").withReplicas(2))).withReplicas(5);
->>>>>>> 3749493c
     TestUtil.LogHandlerImpl handler = null;
     WlsClusterConfig wlsClusterConfig = wlsDomainConfig.getClusterConfig("DockerCluster2");
     try {
@@ -438,7 +387,8 @@
   @Test
   public void verifyUpdateDomainSpecNoWarningIfClusterStatupOnDynamicCluster() throws Exception {
     WlsDomainConfig wlsDomainConfig = WlsDomainConfig.create(JSON_STRING_MIXED_CLUSTER);
-    DomainSpec domainSpec = new DomainSpec().addClusterStartupItem(new ClusterStartup().clusterName("DockerCluster").replicas(10)).replicas(10);
+    DomainSpec domainSpec = new DomainSpec().withClusterStartup(
+            Arrays.asList(new ClusterStartup().withClusterName("DockerCluster").withReplicas(10))).withReplicas(10);
     TestUtil.LogHandlerImpl handler = null;
     WlsClusterConfig wlsClusterConfig = wlsDomainConfig.getClusterConfig("DockerCluster");
     try {
