// Copyright 2017, 2018, Oracle Corporation and/or its affiliates.  All rights reserved.
// Licensed under the Universal Permissive License v 1.0 as shown at http://oss.oracle.com/licenses/upl.

package oracle.kubernetes.operator.logging;

/**
 * Message keys used to look up log messages from the resource bundle.  The use of
 * message keys makes the code more readable.
 */
public class MessageKeys {

  private MessageKeys() {
    // hide implicit public constructor
  }

  public static final String OPERATOR_STARTED = "WLSKO-0000";
  public static final String CREATING_API_CLIENT = "WLSKO-0001";
  public static final String K8S_MASTER_URL = "WLSKO-0002";
  public static final String CREATING_API_EXTENSION_CLIENT = "WLSKO-0003";
  public static final String CREATING_COREAPI_CLIENT = "WLSKO-0004";
  public static final String OPERATOR_SHUTTING_DOWN = "WLSKO-0005";
  public static final String EXCEPTION = "WLSKO-0006";
  public static final String CREATED_SERVICE = "WLSKO-0007";
  public static final String STATUS = "WLSKO-0008";
  public static final String CREATED_NETWORK_POLICY = "WLSKO-0009";
  public static final String SERVICE_DETAILS = "WLSKO-0010";
  public static final String CREATING_SERVICE = "WLSKO-0011";
  public static final String CREATING_CRD = "WLSKO-0012";
  public static final String CREATING_WEBLOGIC_API_CLIENT = "WLSKO-0013";
  public static final String LISTING_DOMAINS = "WLSKO-0014";
  public static final String WEBLOGIC_DOMAIN = "WLSKO-0015";
  public static final String NUMBER_OF_DOMAINS_IN_NAMESPACE = "WLSKO-0016";
  public static final String NUMBER_OF_DOMAINS = "WLSKO-0017";
  public static final String SECRET_NOT_FOUND = "WLSKO-0018";
  public static final String RETRIEVING_SECRET = "WLSKO-0019";
  public static final String SECRET_DATA_NOT_FOUND = "WLSKO-0020";
  public static final String WLS_CONFIGURATION_READ = "WLSKO-0021";
  public static final String WLS_CONFIGURATION_READ_FAILED = "WLSKO-0022";
  public static final String WLS_CONFIGURATION_READ_TIMED_OUT = "WLSKO-0023";
  public static final String WLS_CONFIGURATION_READ_TRYING = "WLSKO-0024";
  public static final String WLS_CONFIGURATION_READ_RETRY = "WLSKO-0025";
  public static final String JSON_PARSING_FAILED = "WLSKO-0026";
  public static final String SERVICE_URL = "WLSKO-0027";
  public static final String NO_WLS_SERVER_IN_CLUSTER = "WLSKO-0028";
  public static final String VERIFY_ACCESS_START = "WLSKO-0029";
  public static final String VERIFY_ACCESS_DENIED = "WLSKO-0030";
  public static final String NAMESPACE_IS_DEFAULT = "WLSKO-0031";
  public static final String SVC_ACCOUNT_IS_DEFAULT = "WLSKO-0032";
  public static final String RBAC_NOT_ENABLED = "WLSKO-0033";
  public static final String STARTING_LIVENESS_THREAD = "WLSKO-0034";
  public static final String COULD_NOT_CREATE_LIVENESS_FILE = "WLSKO-0035";
  public static final String MAIN_THREAD_INTERRUPTED = "WLSKO-0036";
  public static final String REST_AUTHENTICATION_MISSING_ACCESS_TOKEN = "WLSKO-0037";
  public static final String PROCESSING_DOMAIN = "WLSKO-0038";
  public static final String WATCH_DOMAIN = "WLSKO-0039";
  public static final String WATCH_DOMAIN_DELETED = "WLSKO-0040";
  public static final String ADMIN_POD_CREATED = "WLSKO-0041";
  public static final String ADMIN_POD_REPLACED = "WLSKO-0042";
  public static final String ADMIN_POD_EXISTS = "WLSKO-0043";
  public static final String ADMIN_SERVICE_CREATED = "WLSKO-0044";
  public static final String ADMIN_SERVICE_REPLACED = "WLSKO-0045";
  public static final String ADMIN_SERVICE_EXISTS = "WLSKO-0046";
  public static final String MANAGED_POD_CREATED = "WLSKO-0047";
  public static final String MANAGED_POD_REPLACED = "WLSKO-0048";
  public static final String MANAGED_POD_EXISTS = "WLSKO-0049";
  public static final String MANAGED_SERVICE_CREATED = "WLSKO-0050";
  public static final String MANAGED_SERVICE_REPLACED = "WLSKO-0051";
  public static final String MANAGED_SERVICE_EXISTS = "WLSKO-0052";
  public static final String CLUSTER_SERVICE_CREATED = "WLSKO-0053";
  public static final String CLUSTER_SERVICE_REPLACED = "WLSKO-0054";
  public static final String CLUSTER_SERVICE_EXISTS = "WLSKO-0055";
<<<<<<< HEAD
  public static final String CANNOT_CREATE_TOKEN_REVIEW = "WLSKO-0056";
  public static final String CANNOT_CREATE_NETWORK_POLICY = "WLSKO-0057";
  public static final String CANNOT_DELETE_NETWORK_POLICY = "WLSKO-0058";
  public static final String CANNOT_CREATE_POD = "WLSKO-0059";
  public static final String CANNOT_CREATE_SERVICE = "WLSKO-0060";
  public static final String CANNOT_DELETE_SERVICE = "WLSKO-0061";
  public static final String CANNOT_REPLACE_SERVICE = "WLSKO-0062";
  public static final String CANNOT_READ_SERVICE = "WLSKO-0063";
  public static final String CANNOT_LIST_SERVICES = "WLSKO-0064";
  public static final String APIEXCEPTION_FROM_TOKEN_REVIEW = "WLSKO-0065";
  public static final String APIEXCEPTION_FROM_SUBJECT_ACCESS_REVIEW = "WLSKO-0066";
  public static final String SUBJECT_ACCESS_REVIEW = "WLSKO-0067";
  public static final String REPLICA_MORE_THAN_WLS_SERVERS = "WLSKO-0068";
  public static final String DOMAIN_REPLICAS_IGNORED = "WLSKO-0069";
  public static final String K8S_MIN_VERSION_CHECK_FAILED = "WLSKO-0070";
  public static final String VERIFY_K8S_MIN_VERSION = "WLSKO-0071";
  public static final String DOMAIN_IMAGE_FAILED = "WLSKO-0072";
  public static final String DOMAIN_UID_UNIQUENESS_FAILED = "WLSKO-0073";
  public static final String PV_NOT_FOUND_FOR_DOMAIN_UID = "WLSKO-0074";
  public static final String PV_ACCESS_MODE_FAILED = "WLSKO-0075";
  public static final String K8S_VERSION_CHECK = "WLSKO-0076";
  public static final String K8S_VERSION_CHECK_FAILURE = "WLSKO-0077";
  public static final String HTTP_METHOD_FAILED = "WLSKO-0078";
  public static final String NOT_STARTING_DOMAINUID_THREAD = "WLSKO-0079";
  public static final String OP_CONFIG_NAMESPACE = "WLSKO-0080";
  public static final String OP_CONFIG_TARGET_NAMESPACES = "WLSKO-0081";
  public static final String OP_CONFIG_SERVICE_ACCOUNT = "WLSKO-0082";
  public static final String RBAC_NOT_CHECKED = "WLSKO-0083";
  public static final String WAITING_FOR_POD_READY = "WLSKO-0084";
  public static final String POD_IS_READY = "WLSKO-0085";
  public static final String POD_IS_FAILED = "WLSKO-0086";
  public static final String EXCH_UNEQUAL_LISTEN_PORTS = "WLSKO-0087";
  public static final String EXCH_WRONG_PROTOCOL = "WLSKO-0088";
  public static final String EXCH_CHANNEL_NOT_DEFINED = "WLSKO-0089";
  public static final String EXCH_OUTSIDE_RANGE="WLSKO-0090";
  public static final String ASYNC_REQUEST = "WLSKO-0091";
  public static final String ASYNC_FAILURE = "WLSKO-0092";
  public static final String ASYNC_SUCCESS = "WLSKO-0093";
  public static final String ASYNC_NO_RETRY = "WLSKO-0094";
  public static final String ASYNC_RETRY = "WLSKO-0095";
  public static final String ASYNC_TIMEOUT = "WLSKO-0096";
  public static final String WATCH_REQUEST = "WLSKO-0097";
  public static final String WATCH_EVENT = "WLSKO-0098";
  public static final String DOMAIN_STATUS = "WLSKO-0099";
  public static final String INVALID_MANAGE_SERVER_COUNT = "WLSKO-0100";
  public static final String SCALE_COUNT_GREATER_THAN_CONFIGURED = "WLSKO-0101";
  public static final String SCALING_AUTO_CONTROL_AUTO = "WLSKO-0102";
  public static final String MATCHING_DOMAIN_NOT_FOUND = "WLSKO-0103";
  public static final String INVALID_DOMAIN_UID = "WLSKO-0104";
  public static final String NULL_DOMAIN_UID = "WLSKO-0105";
  public static final String NULL_TOKEN_REVIEW_STATUS = "WLSKO-0106";
  public static final String NULL_USER_INFO = "WLSKO-0107";
  public static final String RESOURCE_BUNDLE_NOT_FOUND = "WLSKO-0108";
  public static final String RESTART_ADMIN_COMPLETE = "WLSKO-0109";
  public static final String RESTART_SERVERS_COMPLETE = "WLSKO-0110";
  public static final String ROLLING_CLUSTERS_COMPLETE = "WLSKO-0111";
  public static final String RESTART_ADMIN_STARTING = "WLSKO-0112";
  public static final String RESTART_SERVERS_STARTING = "WLSKO-0113";
  public static final String ROLLING_CLUSTERS_STARTING = "WLSKO-0114";
  public static final String CYCLING_SERVERS = "WLSKO-0115";
  public static final String ROLLING_SERVERS = "WLSKO-0116";
  public static final String REMOVING_INGRESS = "WLSKO-0117";
  public static final String LIST_INGRESS_FOR_DOMAIN = "WLSKO-0118";
  public static final String POD_DELETED = "WLSKO-0119";
  public static final String SERVER_SERVICE_DELETED = "WLSKO-0120";
  public static final String CLUSTER_SERVICE_DELETED = "WLSKO-0121";
  public static final String INGRESS_DELETED = "WLSKO-0122";
  public static final String WLS_UPDATE_CLUSTER_SIZE_STARTING = "WLSKO-0201";
  public static final String WLS_UPDATE_CLUSTER_SIZE_FAILED = "WLSKO-0202";
  public static final String WLS_UPDATE_CLUSTER_SIZE_TIMED_OUT = "WLSKO-0203";
  public static final String WLS_UPDATE_CLUSTER_SIZE_INVALID_CLUSTER = "WLSKO-0204";
  public static final String WLS_CLUSTER_SIZE_UPDATED = "WLSKO-0205";
  public static final String WLS_SERVER_TEMPLATE_NOT_FOUND = "WLSKO-0206";
  public static final String WLS_CREATING_MACHINE = "WLSKO-0207";
  public static final String WLS_EDIT_SESSION_STARTED = "WLSKO-0208";
  public static final String WLS_EDIT_SESSION_ACTIVATED = "WLSKO-0209";
  public static final String WLS_EDIT_SESSION_CANCELLED = "WLSKO-0210";
=======
  public static final String CM_CREATED = "WLSKO-0056";
  public static final String CM_REPLACED = "WLSKO-0057";
  public static final String CM_EXISTS = "WLSKO-0058";
  public static final String CANNOT_CREATE_TOKEN_REVIEW = "WLSKO-0059";
  public static final String CANNOT_CREATE_NETWORK_POLICY = "WLSKO-0060";
  public static final String CANNOT_DELETE_NETWORK_POLICY = "WLSKO-0061";
  public static final String CANNOT_CREATE_POD = "WLSKO-0062";
  public static final String CANNOT_CREATE_SERVICE = "WLSKO-0063";
  public static final String CANNOT_DELETE_SERVICE = "WLSKO-0064";
  public static final String CANNOT_REPLACE_SERVICE = "WLSKO-0065";
  public static final String CANNOT_READ_SERVICE = "WLSKO-0066";
  public static final String CANNOT_LIST_SERVICES = "WLSKO-0067";
  public static final String APIEXCEPTION_FROM_TOKEN_REVIEW = "WLSKO-0068";
  public static final String APIEXCEPTION_FROM_SUBJECT_ACCESS_REVIEW = "WLSKO-0069";
  public static final String SUBJECT_ACCESS_REVIEW = "WLSKO-0070";
  public static final String REPLICA_MORE_THAN_WLS_SERVERS = "WLSKO-0071";
  public static final String DOMAIN_REPLICAS_IGNORED = "WLSKO-0072";
  public static final String K8S_MIN_VERSION_CHECK_FAILED = "WLSKO-0073";
  public static final String VERIFY_K8S_MIN_VERSION = "WLSKO-0074";
  public static final String DOMAIN_IMAGE_FAILED = "WLSKO-0075";
  public static final String DOMAIN_UID_UNIQUENESS_FAILED = "WLSKO-0076";
  public static final String PV_NOT_FOUND_FOR_DOMAIN_UID = "WLSKO-0077";
  public static final String PV_ACCESS_MODE_FAILED = "WLSKO-0078";
  public static final String K8S_VERSION_CHECK = "WLSKO-0079";
  public static final String K8S_VERSION_CHECK_FAILURE = "WLSKO-0080";
  public static final String HTTP_METHOD_FAILED = "WLSKO-0081";
  public static final String NOT_STARTING_DOMAINUID_THREAD = "WLSKO-0082";
  public static final String OP_CONFIG_NAMESPACE = "WLSKO-0083";
  public static final String OP_CONFIG_TARGET_NAMESPACES = "WLSKO-0084";
  public static final String OP_CONFIG_SERVICE_ACCOUNT = "WLSKO-0085";
  public static final String RBAC_NOT_CHECKED = "WLSKO-0086";
  public static final String WAITING_FOR_POD_READY = "WLSKO-0087";
  public static final String POD_IS_READY = "WLSKO-0088";
  public static final String POD_IS_FAILED = "WLSKO-0089";
  public static final String EXCH_UNEQUAL_LISTEN_PORTS = "WLSKO-0090";
  public static final String EXCH_WRONG_PROTOCOL = "WLSKO-0091";
  public static final String EXCH_CHANNEL_NOT_DEFINED = "WLSKO-0092";
  public static final String EXCH_OUTSIDE_RANGE="WLSKO-0093";
  public static final String ASYNC_REQUEST = "WLSKO-0094";
  public static final String ASYNC_FAILURE = "WLSKO-0095";
  public static final String ASYNC_SUCCESS = "WLSKO-0096";
  public static final String ASYNC_NO_RETRY = "WLSKO-0097";
  public static final String ASYNC_RETRY = "WLSKO-0098";
  public static final String ASYNC_TIMEOUT = "WLSKO-0099";
  public static final String WATCH_REQUEST = "WLSKO-0100";
  public static final String WATCH_EVENT = "WLSKO-0101";
  public static final String DOMAIN_STATUS = "WLSKO-0102";
  public static final String INVALID_MANAGE_SERVER_COUNT = "WLSKO-0103";
  public static final String SCALE_COUNT_GREATER_THAN_CONFIGURED = "WLSKO-0104";
  public static final String SCALING_AUTO_CONTROL_AUTO = "WLSKO-0105";
  public static final String MATCHING_DOMAIN_NOT_FOUND = "WLSKO-0106";
  public static final String INVALID_DOMAIN_UID = "WLSKO-0107";
  public static final String NULL_DOMAIN_UID = "WLSKO-0108";
  public static final String NULL_TOKEN_REVIEW_STATUS = "WLSKO-0109";
  public static final String NULL_USER_INFO = "WLSKO-0110";
  public static final String RESOURCE_BUNDLE_NOT_FOUND = "WLSKO-0111";
  public static final String RESTART_ADMIN_COMPLETE = "WLSKO-0112";
  public static final String RESTART_SERVERS_COMPLETE = "WLSKO-0113";
  public static final String ROLLING_CLUSTERS_COMPLETE = "WLSKO-0114";
  public static final String RESTART_ADMIN_STARTING = "WLSKO-0115";
  public static final String RESTART_SERVERS_STARTING = "WLSKO-0116";
  public static final String ROLLING_CLUSTERS_STARTING = "WLSKO-0117";
  public static final String CYCLING_SERVERS = "WLSKO-0118";
  public static final String ROLLING_SERVERS = "WLSKO-0118";
  public static final String REMOVING_INGRESS = "WLSKO-0120";
  public static final String LIST_INGRESS_FOR_DOMAIN = "WLSKO-0121";
  public static final String POD_DELETED = "WLSKO-0122";
  public static final String SERVER_SERVICE_DELETED = "WLSKO-0123";
  public static final String CLUSTER_SERVICE_DELETED = "WLSKO-0124";
  public static final String INGRESS_DELETED = "WLSKO-0125";

>>>>>>> 747e93fe
}<|MERGE_RESOLUTION|>--- conflicted
+++ resolved
@@ -69,85 +69,6 @@
   public static final String CLUSTER_SERVICE_CREATED = "WLSKO-0053";
   public static final String CLUSTER_SERVICE_REPLACED = "WLSKO-0054";
   public static final String CLUSTER_SERVICE_EXISTS = "WLSKO-0055";
-<<<<<<< HEAD
-  public static final String CANNOT_CREATE_TOKEN_REVIEW = "WLSKO-0056";
-  public static final String CANNOT_CREATE_NETWORK_POLICY = "WLSKO-0057";
-  public static final String CANNOT_DELETE_NETWORK_POLICY = "WLSKO-0058";
-  public static final String CANNOT_CREATE_POD = "WLSKO-0059";
-  public static final String CANNOT_CREATE_SERVICE = "WLSKO-0060";
-  public static final String CANNOT_DELETE_SERVICE = "WLSKO-0061";
-  public static final String CANNOT_REPLACE_SERVICE = "WLSKO-0062";
-  public static final String CANNOT_READ_SERVICE = "WLSKO-0063";
-  public static final String CANNOT_LIST_SERVICES = "WLSKO-0064";
-  public static final String APIEXCEPTION_FROM_TOKEN_REVIEW = "WLSKO-0065";
-  public static final String APIEXCEPTION_FROM_SUBJECT_ACCESS_REVIEW = "WLSKO-0066";
-  public static final String SUBJECT_ACCESS_REVIEW = "WLSKO-0067";
-  public static final String REPLICA_MORE_THAN_WLS_SERVERS = "WLSKO-0068";
-  public static final String DOMAIN_REPLICAS_IGNORED = "WLSKO-0069";
-  public static final String K8S_MIN_VERSION_CHECK_FAILED = "WLSKO-0070";
-  public static final String VERIFY_K8S_MIN_VERSION = "WLSKO-0071";
-  public static final String DOMAIN_IMAGE_FAILED = "WLSKO-0072";
-  public static final String DOMAIN_UID_UNIQUENESS_FAILED = "WLSKO-0073";
-  public static final String PV_NOT_FOUND_FOR_DOMAIN_UID = "WLSKO-0074";
-  public static final String PV_ACCESS_MODE_FAILED = "WLSKO-0075";
-  public static final String K8S_VERSION_CHECK = "WLSKO-0076";
-  public static final String K8S_VERSION_CHECK_FAILURE = "WLSKO-0077";
-  public static final String HTTP_METHOD_FAILED = "WLSKO-0078";
-  public static final String NOT_STARTING_DOMAINUID_THREAD = "WLSKO-0079";
-  public static final String OP_CONFIG_NAMESPACE = "WLSKO-0080";
-  public static final String OP_CONFIG_TARGET_NAMESPACES = "WLSKO-0081";
-  public static final String OP_CONFIG_SERVICE_ACCOUNT = "WLSKO-0082";
-  public static final String RBAC_NOT_CHECKED = "WLSKO-0083";
-  public static final String WAITING_FOR_POD_READY = "WLSKO-0084";
-  public static final String POD_IS_READY = "WLSKO-0085";
-  public static final String POD_IS_FAILED = "WLSKO-0086";
-  public static final String EXCH_UNEQUAL_LISTEN_PORTS = "WLSKO-0087";
-  public static final String EXCH_WRONG_PROTOCOL = "WLSKO-0088";
-  public static final String EXCH_CHANNEL_NOT_DEFINED = "WLSKO-0089";
-  public static final String EXCH_OUTSIDE_RANGE="WLSKO-0090";
-  public static final String ASYNC_REQUEST = "WLSKO-0091";
-  public static final String ASYNC_FAILURE = "WLSKO-0092";
-  public static final String ASYNC_SUCCESS = "WLSKO-0093";
-  public static final String ASYNC_NO_RETRY = "WLSKO-0094";
-  public static final String ASYNC_RETRY = "WLSKO-0095";
-  public static final String ASYNC_TIMEOUT = "WLSKO-0096";
-  public static final String WATCH_REQUEST = "WLSKO-0097";
-  public static final String WATCH_EVENT = "WLSKO-0098";
-  public static final String DOMAIN_STATUS = "WLSKO-0099";
-  public static final String INVALID_MANAGE_SERVER_COUNT = "WLSKO-0100";
-  public static final String SCALE_COUNT_GREATER_THAN_CONFIGURED = "WLSKO-0101";
-  public static final String SCALING_AUTO_CONTROL_AUTO = "WLSKO-0102";
-  public static final String MATCHING_DOMAIN_NOT_FOUND = "WLSKO-0103";
-  public static final String INVALID_DOMAIN_UID = "WLSKO-0104";
-  public static final String NULL_DOMAIN_UID = "WLSKO-0105";
-  public static final String NULL_TOKEN_REVIEW_STATUS = "WLSKO-0106";
-  public static final String NULL_USER_INFO = "WLSKO-0107";
-  public static final String RESOURCE_BUNDLE_NOT_FOUND = "WLSKO-0108";
-  public static final String RESTART_ADMIN_COMPLETE = "WLSKO-0109";
-  public static final String RESTART_SERVERS_COMPLETE = "WLSKO-0110";
-  public static final String ROLLING_CLUSTERS_COMPLETE = "WLSKO-0111";
-  public static final String RESTART_ADMIN_STARTING = "WLSKO-0112";
-  public static final String RESTART_SERVERS_STARTING = "WLSKO-0113";
-  public static final String ROLLING_CLUSTERS_STARTING = "WLSKO-0114";
-  public static final String CYCLING_SERVERS = "WLSKO-0115";
-  public static final String ROLLING_SERVERS = "WLSKO-0116";
-  public static final String REMOVING_INGRESS = "WLSKO-0117";
-  public static final String LIST_INGRESS_FOR_DOMAIN = "WLSKO-0118";
-  public static final String POD_DELETED = "WLSKO-0119";
-  public static final String SERVER_SERVICE_DELETED = "WLSKO-0120";
-  public static final String CLUSTER_SERVICE_DELETED = "WLSKO-0121";
-  public static final String INGRESS_DELETED = "WLSKO-0122";
-  public static final String WLS_UPDATE_CLUSTER_SIZE_STARTING = "WLSKO-0201";
-  public static final String WLS_UPDATE_CLUSTER_SIZE_FAILED = "WLSKO-0202";
-  public static final String WLS_UPDATE_CLUSTER_SIZE_TIMED_OUT = "WLSKO-0203";
-  public static final String WLS_UPDATE_CLUSTER_SIZE_INVALID_CLUSTER = "WLSKO-0204";
-  public static final String WLS_CLUSTER_SIZE_UPDATED = "WLSKO-0205";
-  public static final String WLS_SERVER_TEMPLATE_NOT_FOUND = "WLSKO-0206";
-  public static final String WLS_CREATING_MACHINE = "WLSKO-0207";
-  public static final String WLS_EDIT_SESSION_STARTED = "WLSKO-0208";
-  public static final String WLS_EDIT_SESSION_ACTIVATED = "WLSKO-0209";
-  public static final String WLS_EDIT_SESSION_CANCELLED = "WLSKO-0210";
-=======
   public static final String CM_CREATED = "WLSKO-0056";
   public static final String CM_REPLACED = "WLSKO-0057";
   public static final String CM_EXISTS = "WLSKO-0058";
@@ -218,6 +139,14 @@
   public static final String SERVER_SERVICE_DELETED = "WLSKO-0123";
   public static final String CLUSTER_SERVICE_DELETED = "WLSKO-0124";
   public static final String INGRESS_DELETED = "WLSKO-0125";
-
->>>>>>> 747e93fe
+  public static final String WLS_UPDATE_CLUSTER_SIZE_STARTING = "WLSKO-0201";
+  public static final String WLS_UPDATE_CLUSTER_SIZE_FAILED = "WLSKO-0202";
+  public static final String WLS_UPDATE_CLUSTER_SIZE_TIMED_OUT = "WLSKO-0203";
+  public static final String WLS_UPDATE_CLUSTER_SIZE_INVALID_CLUSTER = "WLSKO-0204";
+  public static final String WLS_CLUSTER_SIZE_UPDATED = "WLSKO-0205";
+  public static final String WLS_SERVER_TEMPLATE_NOT_FOUND = "WLSKO-0206";
+  public static final String WLS_CREATING_MACHINE = "WLSKO-0207";
+  public static final String WLS_EDIT_SESSION_STARTED = "WLSKO-0208";
+  public static final String WLS_EDIT_SESSION_ACTIVATED = "WLSKO-0209";
+  public static final String WLS_EDIT_SESSION_CANCELLED = "WLSKO-0210";
 }