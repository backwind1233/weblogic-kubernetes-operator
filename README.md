--- conflicted
+++ resolved
@@ -18,11 +18,7 @@
 
 ***
 The [current release of the operator](https://github.com/oracle/weblogic-kubernetes-operator/releases) is 3.1.0.
-<<<<<<< HEAD
-This release was published on November 10, 2020.
-=======
 This release was published on November 13, 2020.
->>>>>>> a83af595
 ***
 
 # Documentation
