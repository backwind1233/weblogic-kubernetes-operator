<!-- Copyright 2017, Oracle Corporation. All Rights Reserved. -->
<!-- This is unreleased proprietary source code of Oracle Corporation -->
<project xmlns="http://maven.apache.org/POM/4.0.0"
         xmlns:xsi="http://www.w3.org/2001/XMLSchema-instance"
         xsi:schemaLocation="http://maven.apache.org/POM/4.0.0 http://maven.apache.org/xsd/maven-4.0.0.xsd">
<<<<<<< HEAD
    <modelVersion>4.0.0</modelVersion>
  
    <parent>
       <groupId>oracle.kubernetes</groupId>
       <artifactId>operator-parent</artifactId>
       <version>1.1</version>
    </parent>
=======
  <modelVersion>4.0.0</modelVersion>
>>>>>>> fff29458

  <parent>
    <groupId>oracle.kubernetes</groupId>
    <artifactId>operator-parent</artifactId>
    <version>2.0-SNAPSHOT</version>
  </parent>

  <artifactId>operator-model</artifactId>

  <description>Oracle Weblogic Server Kubernetes Operator</description>
  <name>operator-model</name>
  <packaging>jar</packaging>

  <url>https://oracle.github.io/weblogic-kubernetes-operator</url>
  <inceptionYear>2017</inceptionYear>
  <licenses>
    <license>
      <name>The Universal Permissive License (UPL), Version 1.0</name>
      <url>https://github.com/oracle/weblogic-kubernetes-operator/blob/master/LICENSE</url>
    </license>
  </licenses>

  <build>
    <plugins>
      <plugin>
        <groupId>org.codehaus.mojo</groupId>
        <artifactId>build-helper-maven-plugin</artifactId>
        <version>3.0.0</version>
        <executions>
          <execution>
            <id>add-source</id>
            <phase>generate-sources</phase>
            <goals>
              <goal>add-source</goal>
            </goals>
            <configuration>
              <sources>
                <source>${src-generated-swagger}</source>
                <source>${project.build.sourceDirectory}</source>
                <source>${project.basedir}/src/build/java</source>
              </sources>
            </configuration>
          </execution>
        </executions>
      </plugin>

      <plugin>
        <groupId>org.apache.maven.plugins</groupId>
        <artifactId>maven-compiler-plugin</artifactId>
        <version>3.7.0</version>
        <configuration>
          <compilerArgs>
            <arg>-Xpkginfo:always</arg>
          </compilerArgs>
        </configuration>
      </plugin>

      <plugin>
        <groupId>com.coveo</groupId>
        <artifactId>fmt-maven-plugin</artifactId>
        <version>2.4.0</version>
        <executions>
          <execution>
            <phase>test</phase>
            <goals>
              <goal>check</goal>
            </goals>
          </execution>
        </executions>
      </plugin>

      <plugin>
        <groupId>${project.groupId}</groupId>
        <artifactId>jsonschema-maven-plugin</artifactId>
        <version>${project.version}</version>
        <executions>
          <execution>
            <phase>process-classes</phase>
            <goals>
              <goal>generate</goal>
            </goals>
            <configuration>
              <rootClass>oracle.kubernetes.weblogic.domain.v2.Domain</rootClass>
            </configuration>
          </execution>
        </executions>
      </plugin>

      <plugin>
        <artifactId>maven-resources-plugin</artifactId>
        <version>3.1.0</version>
        <executions>
          <execution>
            <phase>install</phase>
            <goals>
              <goal>copy-resources</goal>
            </goals>
            <configuration>
              <resources>
                <resource>
                  <directory>${project.build.outputDirectory}/schema/oracle/kubernetes/weblogic/domain/v2</directory>
                </resource>
              </resources>
              <outputDirectory>
                ${project.basedir}/../docs/domains
              </outputDirectory>
            </configuration>
          </execution>
        </executions>
      </plugin>
    
    </plugins>
  </build>

  <dependencies>
    <dependency>
      <groupId>${project.groupId}</groupId>
      <artifactId>json-schema</artifactId>
      <version>${project.version}</version>
    </dependency>
    <dependency>
      <groupId>io.kubernetes</groupId>
      <artifactId>client-java</artifactId>
    </dependency>
    <dependency>
      <groupId>javax</groupId>
      <artifactId>javaee-web-api</artifactId>
      <version>7.0</version>
      <type>jar</type>
    </dependency>
    <dependency>
      <groupId>com.fasterxml.jackson.core</groupId>
      <artifactId>jackson-annotations</artifactId>
      <version>${jackson-version}</version>
    </dependency>
    <dependency>
      <groupId>org.hamcrest</groupId>
      <artifactId>hamcrest-junit</artifactId>
      <scope>test</scope>
    </dependency>
    <dependency>
      <groupId>junit</groupId>
      <artifactId>junit</artifactId>
      <scope>test</scope>
    </dependency>
    <dependency>
      <groupId>com.fasterxml.jackson.core</groupId>
      <artifactId>jackson-databind</artifactId>
      <version>${jackson-version}</version>
      <scope>test</scope>
    </dependency>
    <dependency>
      <groupId>org.yaml</groupId>
      <artifactId>snakeyaml</artifactId>
      <version>${snakeyaml-version}</version>
      <scope>test</scope>
    </dependency>
    <dependency>
      <groupId>com.fasterxml.jackson.dataformat</groupId>
      <artifactId>jackson-dataformat-yaml</artifactId>
      <version>${jackson-version}</version>
      <scope>test</scope>
    </dependency>
    <dependency>
      <groupId>com.kjetland</groupId>
      <artifactId>mbknor-jackson-jsonschema_2.12</artifactId>
      <version>1.0.31</version>
    </dependency>
  </dependencies>

  <profiles>

    <profile>
      <id>default</id>
      <activation>
        <activeByDefault>true</activeByDefault>
      </activation>
      <properties>
        <surefireArgLine></surefireArgLine>
        <failsafeArgLine></failsafeArgLine>
      </properties>
    </profile>
  </profiles>

</project><|MERGE_RESOLUTION|>--- conflicted
+++ resolved
@@ -3,17 +3,7 @@
 <project xmlns="http://maven.apache.org/POM/4.0.0"
          xmlns:xsi="http://www.w3.org/2001/XMLSchema-instance"
          xsi:schemaLocation="http://maven.apache.org/POM/4.0.0 http://maven.apache.org/xsd/maven-4.0.0.xsd">
-<<<<<<< HEAD
-    <modelVersion>4.0.0</modelVersion>
-  
-    <parent>
-       <groupId>oracle.kubernetes</groupId>
-       <artifactId>operator-parent</artifactId>
-       <version>1.1</version>
-    </parent>
-=======
   <modelVersion>4.0.0</modelVersion>
->>>>>>> fff29458
 
   <parent>
     <groupId>oracle.kubernetes</groupId>
