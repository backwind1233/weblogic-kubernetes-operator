# Integration Tests for Oracle WebLogic Server Kubernetes Operator

This documentation describes the functional use cases that are covered in integration testing for the Oracle WebLogic Server Kubernetes Operator. The tests are written in Java (JUnit tests) and driven by Maven profile.

# Environments

The tests currently run in three modes: "Wercker", "Jenkins", and "standalone" Oracle Linux, where the mode is controlled by the `WERCKER` and `JENKINS` environment variables described below. The default is "standalone".

* "Standalone" Oracle Linux, i.e, run the tests manually with the `mvn` command.
* Wercker - https://app.wercker.com/Oracle/weblogic-kubernetes-operator/runs - `integration-test-java` is the pipeline name.
* Jenkins - http://wls-jenkins.us.oracle.com/view/weblogic-operator/job/weblogic-kubernetes-operator-javatest/ - Jenkins Run is restricted to Oracle Internal development process.

Wercker runs only Quick test use cases, Jenkins runs both Quick and Full test use cases.

# Use Cases

Java integration tests cover the below use cases:

<<<<<<< HEAD
Quick test Configuration & Use Cases - 
=======
Quick test use cases
>>>>>>> 18fd903a

|  |  |
| --- | --- |
| Operator Configuration | operator1 deployed in `weblogic-operator1` namespace and manages domains in `default` and `test1` namespaces |
| Domain Configuration | Domain on PV using WLST, Traefik load balancer |

Basic Use Cases

1. Create operator `operator1` which manages `default` and `test1` namespaces, verify it's deployed successfully, pods created, operator ready and verify external REST service, if configured.
2. Create domain `domain1` in `default` namespace and verify the pods, services are created and servers are in ready state.
3. Verify the admin external service by accessing the admin REST endpoint with `nodeport` in URL.
4. Verify admin t3 channel port by exec into the admin pod and deploying webapp using the channel port for WLST.
5. Verify web app load balancing by accessing the webapp using `loadBalancerWebPort`.

Advanced Use Cases

6. Verify domain life cycle (destroy and create) should not have any impact on operator managing the domain and web app load balancing and admin external service.
7. Cluster scale up/down using operator REST endpoint, webapp load balancing should adjust accordingly.
8. Operator life cycle (destroy and create) should not impact the running domain.

Also the below use cases are covered for Quick test:

9. Verify the liveness probe by killing managed server 1 process 3 times to kick pod auto-restart.
10. Shutdown the domain by changing domain `serverStartPolicy` to `NEVER`.

<<<<<<< HEAD
Full test Configuration & Use Cases - Runs Quick test Configuration & Use cases and the below

|  |  |
| --- | --- |
| Operator Configuration | operator2 deployed in weblogic-operator2 namespace and manages domains test2 namespace |
| Domain Configuration | Domain on PV using WDT <p> Domain home in image using WLST <p> Domain home in image using WDT <p> Domain with serverStartPolicy ADMIN_ONLY <p> Domain with auto and custom situational configuration <p> Two domains managed by two operators <p> Domain with Recycle weblogicDomainStorageReclaimPolicy <p> Domain with default sample values |
=======
Full test use cases

|  |  |
| --- | --- |
| Operator Configuration | operator2 deployed in `weblogic-operator2` namespace and manages domains `test2` namespace. |
| Domain Configuration | Domain on PV using WDT; domain with `serverStartPolicy` `ADMIN_ONLY`; domain with auto and custom situational configuration; two domains managed by two operators; domain with recycle `weblogicDomainStorageReclaimPolicy`; domain with default sample values. |
>>>>>>> 18fd903a


Basic Use Cases described above are verified in all the domain configurations. Also the below use cases are covered:

| Domain | Use Case |
| --- | --- |
| Domain on PV using WDT | WLDF scaling |
<<<<<<< HEAD
| Domain with ADMIN_ONLY | making sure only admin server is started and managed servers are not started. Shutdown domain by deleting domain CRD. Create domain on existing PV dir, pv is already populated by a shutdown domain. |
| Domain with situational config | create domain with listen address not set for admin server and t3 channel/NAP and incorrect file for admin server log location. Introspector should override these with sit-config automatically. Also, with some junk value for t3 channel public address and using custom situational config override replace with valid public address using secret. Also, on Jenkins this domain uses NFS instead of HOSTPATH PV storage |	
| Two domains managed by two operators | verify scaling and restart of one domain doesn't impact another domain. Delete domain resources using delete script from samples. |			
| Domain with Recycle policy | create domain with pvReclaimPolicy="Recycle" Verify that the PV is deleted once the domain and PVC are deleted |
| Domain with default sample values | create domain using mostly default values for inputs |	
| Domain home in image using WLST | cluster scaling |
| Domain home in image using WDT  | cluster scaling |
						
=======
| Domain with ADMIN_ONLY | Making sure only admin server is started and managed servers are not started. Shutdown domain by deleting domain CRD. Create domain on existing PV dir, pv is already populated by a shutdown domain. |
| Domain with situational config | Create domain with listen address not set for admin server and t3 channel/NAP and incorrect file for admin server log location. Introspector should override these with sit-config automatically. Also, with some junk value for t3 channel public address and using custom situational config override replace with valid public address using secret. Also, on Jenkins this domain uses NFS instead of HOSTPATH PV storage. |
| Two domains managed by two operators | Verify scaling and restart of one domain doesn't impact another domain. Delete domain resources using delete script from samples. |			
| Domain with Recycle policy | Create domain with pvReclaimPolicy="Recycle" Verify that the PV is deleted once the domain and PVC are deleted. |
| Domain with default sample values | Create domain using mostly default values for inputs. |					

>>>>>>> 18fd903a

# Directory Configuration and Structure

Directory structure of source code:

A new module "integration-tests" is added to the Maven project `weblogic-kubernetes-operator`.

`weblogic-kubernetes-operator/integration-tests` - location of module pom.xml  
`weblogic-kubernetes-operator/integration-tests/src/test/java` - integration test(JUnit) classes and utility classes  
`weblogic-kubernetes-operator/integration-tests/src/test/resources` - properties, YAML files (see Configuration Files section) and other scripts.

Directory structure used for the test run:

Main external `env vars`:

| Variable | Description |
| --- | --- |
| RESULT_ROOT  | Root path for local test files. |
| PV_ROOT      | Root NFS path behind PV/C directories.  This must have permissions suitable for WL pods to add files |

Defaults for `RESULT_ROOT` & `PV_ROOT`:

| Test Mode  |	RESULT_ROOT |	PV_ROOT |	Where initialized |
| --- | --- | --- | --- |
| stand-alone	| /scratch/$USER/wl_k8s_test_results |	/scratch/$USER/wl_k8s_test_results	| test defaults |
| Jenkins	| /scratch/k8s_dir |	/scratch/k8s_dir	 | jenkins configuration |
| Wercker	| /pipeline/output/k8s_dir	| /scratch	| wercker.yml |


'Physical' subdirectories created by test:

    Local tmp files:      RESULT_ROOT/acceptance_test_tmp/...

    PV dirs K8S NFS:      PV_ROOT/acceptance_test_pv/persistentVolume-${domain_uid}/...

    Archives of above:    PV_ROOT/acceptance_test_pv_archive/...
                          RESULT_ROOT/acceptance_test_tmp_archive/...

'Logical' to 'Physical' K8S PV/PVC mappings:

 |  | Logical   |  Actual |
 | --- | --- | --- |
 | job.sh job | /scratch | PV_ROOT on K8S machines |
 | domain pod: | /shared | PV_ROOT/acceptance_test_pv/persistentVolume-${domain_uid} on K8S machines |

# Configuration Files

A module "integration-tests" is added in Maven weblogic-kubernetes-operator project.

Below configuration files are used from src/integration-tests/resources:
```
OperatorIT.properties
operator1.yaml
operator2.yaml
operator_bc.yaml
operator_chain.yaml
domainonpvwlst.yaml
domainonpvwdt.yaml
domainadminonly.yaml
domainrecyclepolicy.yaml
domainsampledefaults.yaml
```

src/integration-tests/resources/OperatorIT.properties - This file is used for configuring common attributes for all integration tests
```
baseDir=/scratch  
username=weblogic  
password=welcome1  
maxIterationsPod=50  
waitTimePod=5  
```

src/integration-tests/resources/operator1.yaml - input/customized properties for the Operator, any property can be provided here from kubernetes/charts/weblogic-operator/values.yaml. weblogic-operator-values.yaml is generated using the properties defined in this file.

```
releaseName: op1
serviceAccount: weblogic-operator
namespace: weblogic-operator1
domainNamespaces: [ "default", "test1" ]
externalRestEnabled: true
javaLoggingLevel: FINE
```

src/integration-tests/resources/domainonpvwlst.yaml - input/customized properties for PV/Load Balancer/WebLogic Domain. Any property can be provided here from kubernetes/samples/scripts/create-weblogic-domain/domain-home-on-pv/create-domain-inputs.yaml and kubernetes/samples/scripts/create-weblogic-domain-pv-pvc/create-pv-pvc-inputs.yaml. For all the properties that are not defined here, the default values in the sample inputs are used while generating inputs yaml.

```
adminServerName: admin-server
domainUID: domainonpvwlst
clusterName: cluster-1
configuredManagedServerCount: 4
initialManagedServerReplicas: 2
managedServerNameBase: managed-server
#weblogicDomainStoragePath will be ignored, PV dir will be created at /<baseDir>/<USER>/acceptance_test_pv
#weblogicDomainStoragePath: /scratch/external-domain-home/pv001/
exposeAdminT3Channel: true
exposeAdminNodePort: true
namespace: default

```

Certain properties like weblogicDomainStoragePath, image, externalOperatorCert are populated at run time.


# How does it work

When the tests are run manually with mvn command on hosted Linux, WebLogic image store/oracle/weblogic:12.2.1.3 is pulled from docker hub or uses local image if one exists. Server jre images are pulled from a local repository wlsldi-v2.docker.oraclecorp.com. Operator image is built with the git branch from where the mvn command is executed.
All the tests that start with IT*.java in integration-tests/src/test/java are run. The test runs a series of tests and archives the results into jar files upon completion.

Integration test classes:

When the integration test class ITOperator is executed, staticPrepare() method is called once before any of the test methods in the class and staticUnPrepare() method once at the end.

staticPrepare() - initializes the application properties from OperatorIT.properties and creates resultRoot, pvRoot, userprojectsDir directories by calling initialize() method from the base class BaseTest.

staticUnPrepare() - releases the cluster lease on wercker env.

test methods -  testDomainOnPVUsingWLST, testDomainOnPVUsingWDT, testTwoDomainsManagedByTwoOperators, testCreateDomainWithStartPolicyAdminOnly, testCreateDomainPVReclaimPolicyRecycle, testCreateDomainWithDefaultValuesInSampleInputs, testAutoAndCustomSitConfigOverrides, testOperatorRESTIdentityBackwardCompatibility, testOperatorRESTUsingCertificateChain

Utility classes:

Operator - constructor takes yaml file with operator properties and generates operator valus yaml with required properties and certs,  creates service account, namespace and calls helm install using the generated values yaml file. Also contains methods to delete operator release, verify operator created and ready, scale using rest api, verify a given domain via rest, verify external rest service, etc  <p>
Domain - constructor takes Map with domain, LB, PV properties and creates domain crd, LB operator/ingress and PV artifacts using the sample scripts provided in the project. Also contains helper methods to destroy domain by deleting domain crd, verify domain created and servers are ready, deploy webapp, verify load balancing of http requests, etc <p>
PersistentVolume - runs k8s job to create PV directory and creates PV and PVC using sample scripts  <p>
LoadBalancer - creates load balancer, currently TREFIK and VOYAGER are supported <p>
Secret - creates a k8s secret <p>
TestUtils - mostly runs kubectl commands. Contains utility methods to check if a pod is created, ready, deleted, service created, get pod restart cnt, get cluster replica, delete PVC, check PV released, create rbac policy, create wldf module, etc. <p>
ExecCommand - Class for executing shell commands from java <p>
ExecResult - Class that holds the results of using java to exec a command (i.e. exit value, stdout and stderr) <p>
K8sTestUtils - uses k8s java client api, this is used only for delete domain use cases for now. <p>

# How to run the Java integration tests

* Maven and latest Git should be in PATH
* export JAVA_HOME

Command to run the tests:
```
export DOCKER_USERNAME=<docker_username>
export DOCKER_PASSWORD=<docker_password>
export DOCKER_EMAIL=<docker_email>
or
make sure the weblogic image i.e. store/oracle/weblogic:12.2.1.3 already exists locally

mvn clean verify -P java-integration-tests 2>&1 | tee log.txt
```

The tests accepts optional env var overrides:

| Variable | Description |
| --- | --- |
| RESULT_ROOT | The root directory to use for the tests temporary files. See "Directory Configuration and Structure" for                  defaults and a detailed description of test directories. |
| PV_ROOT    |  The root directory on the kubernetes cluster used for persistent volumes. See "Directory Configuration and Structure" for defaults and a detailed description of test directories. |
| QUICKTEST  | When set to "true", limits testing to a subset of the tests. |
| INGRESSPERDOMAIN  | The defult value is true. If you want to test creating LB by kubectl yaml for multiple domains, set it to false. |
| WERCKER    | Set to true if invoking from Wercker, set to false or "" if running stand-alone or from Jenkins. Default is "". |
| JENKINS    | Set to true if invoking from Jenkins, set to false or "" if running stand-alone or from Wercker. Default is "". |
| K8S_NODEPORT_HOST | DNS name of a Kubernetes worker node. Default is the local host's hostname. |
| BRANCH_NAME  | Git branch name.   Default is determined by calling 'git branch'. |
| LEASE_ID   |   Set to a unique value to (A) periodically renew a lease on the k8s cluster that indicates that no other test run should attempt to use the cluster, and (B) delete this lease when the test completes. |

The following additional overrides are currently only used when
WERCKER=true:

| Variable | Description |
| --- | --- |
| IMAGE_TAG_OPERATOR | Docker image tag for operator. Default generated based off the BRANCH_NAME. |
| IMAGE_NAME_OPERATOR | Docker image name for operator. Default is wlsldi-v2.docker.oraclecorp.com/weblogic-operator |
| IMAGE_PULL_POLICY_OPERATOR | Default 'Never'. |
| IMAGE_PULL_SECRET_OPERATOR | Default ''. |
 | IMAGE_PULL_SECRET_WEBLOGIC | Default ''.


Successful run will have the output like below:
```
[INFO] Reactor Summary:
[INFO]
[INFO] weblogic-kubernetes-operator ....................... SUCCESS [  0.305 s]
[INFO] operator-model ..................................... SUCCESS [ 10.274 s]
[INFO] operator-swagger ................................... SUCCESS [  0.436 s]
[INFO] operator-runtime ................................... SUCCESS [ 21.567 s]
[INFO] operator-integration-tests ......................... SUCCESS [  01:08 h]
[INFO] installation-tests ................................. SUCCESS [ 34.097 s]
[INFO] ------------------------------------------------------------------------
[INFO] BUILD SUCCESS
[INFO] ------------------------------------------------------------------------
[INFO] Total time: 01:09 h
[INFO] Finished at: 2018-10-31T12:38:18-07:00
[INFO] Final Memory: 60M/1236M

```
Failed run will have the output like
```

[INFO]
[INFO] Results:
[INFO]
[ERROR] Errors:
[ERROR]   ITOperator.testDomainOnPVUsingWLST:145 ? Runtime FAILURE: Couldn't create serv...
[INFO]
[ERROR] Tests run: 9, Failures: 0, Errors: 1, Skipped: 0
[INFO]
[INFO]
[INFO] --- maven-failsafe-plugin:2.20.1:verify (integration-tests) @ operator-integration-tests ---
[INFO] ------------------------------------------------------------------------
[INFO] Reactor Summary:
[INFO]
[INFO] Build Tools ........................................ SUCCESS [  1.193 s]
[INFO] weblogic-kubernetes-operator ....................... SUCCESS [  2.671 s]
[INFO] json-schema ........................................ SUCCESS [ 14.917 s]
[INFO] jsonschema-maven-plugin Maven Mojo ................. SUCCESS [  8.600 s]
[INFO] operator-model ..................................... SUCCESS [ 23.065 s]
[INFO] operator-swagger ................................... SUCCESS [  4.487 s]
[INFO] operator-runtime ................................... SUCCESS [ 53.675 s]
[INFO] operator-integration-tests ......................... FAILURE [41:09 min]
[INFO] installation-tests ................................. SKIPPED
[INFO] Project Reports .................................... SKIPPED
[INFO] ------------------------------------------------------------------------
[INFO] BUILD FAILURE
[INFO] ------------------------------------------------------------------------
[INFO] Total time: 42:58 min
[INFO] Finished at: 2019-02-11T09:42:08-08:00
[INFO] Final Memory: 124M/1534M
```
JUnit test results can be seen at "integration-tests/target/failsafe-reports/TEST-oracle.kubernetes.operator.ITOperator.xml". This file shows how much time each test case took to run and the failed test results if any.

# How to run a single test

mvn -Dit.test="ITOperator#testDomainOnPVUsingWLST" -DfailIfNoTests=false integration-test -P java-integration-tests

# How to run multiple tests

mvn -Dit.test="ITOperator#testDomainOnPVUsingWLST+testDomainOnPVUsingWDT" -DfailIfNoTests=false integration-test -P java-integration-tests

# How to run cleanup script

cleanup script deletes the k8s artifacts, local test tmp directory, delete all helm charts and the potentially remote domain pv directories.
cd weblogic-kubernetes-operator
src/integration-tests/bash/cleanup.sh

# Logging/Archiving

Java utils logging is used, writes all the messages to console and java_test_suite.out in $RESULT_ROOT/acceptance_test_tmp directory.
At the end of the test run, all pods logs, describes are logged in individual files and are written to state-dump-logs directory in $RESULT_ROOT/acceptance_test_tmp.

$RESULT_ROOT/acceptance_test_tmp is archived under $RESULT_ROOT/acceptance_test_tmp_archive

$PV_ROOT/acceptance_test_pv is archived under $PV_ROOT/acceptance_test_pv_archive

On Wercker, these logs can be downloaded by clicking "Download artifact" on cleanup and store step.

# How to add a new test

Add a new JUnit test under integration-tests/src/test/java/oracle/kubernetes/operator.

class name must start with IT(Integration Test), IT*.java

ITOperator.java - take a look at this test for reference

# Future enhancement

Add functional tests

## Troubleshooting

The integration tests are not completely independent of the environment.

You may run into one or more of the following errors when you attempt to execute the command:
```
mvn clean verify -P java-integration-tests 2>&1 | tee log.txt
```
1. `[ERROR] No permision to create directory /scratch/...`  

  There are a couple ways to resolve this issue:

  * Create a world writable directory named `/scratch`.
  * Create some other world writable directory and then define the environment variables `RESULT_ROOT` and `PV_ROOT` to point to that directory. If you want, you can create two directories to keep things separated. See [Directory Configuration and Structure](#directory-configuration-and-structure) for more details.<|MERGE_RESOLUTION|>--- conflicted
+++ resolved
@@ -16,11 +16,7 @@
 
 Java integration tests cover the below use cases:
 
-<<<<<<< HEAD
 Quick test Configuration & Use Cases - 
-=======
-Quick test use cases
->>>>>>> 18fd903a
 
 |  |  |
 | --- | --- |
@@ -46,21 +42,13 @@
 9. Verify the liveness probe by killing managed server 1 process 3 times to kick pod auto-restart.
 10. Shutdown the domain by changing domain `serverStartPolicy` to `NEVER`.
 
-<<<<<<< HEAD
+
 Full test Configuration & Use Cases - Runs Quick test Configuration & Use cases and the below
 
 |  |  |
 | --- | --- |
 | Operator Configuration | operator2 deployed in weblogic-operator2 namespace and manages domains test2 namespace |
 | Domain Configuration | Domain on PV using WDT <p> Domain home in image using WLST <p> Domain home in image using WDT <p> Domain with serverStartPolicy ADMIN_ONLY <p> Domain with auto and custom situational configuration <p> Two domains managed by two operators <p> Domain with Recycle weblogicDomainStorageReclaimPolicy <p> Domain with default sample values |
-=======
-Full test use cases
-
-|  |  |
-| --- | --- |
-| Operator Configuration | operator2 deployed in `weblogic-operator2` namespace and manages domains `test2` namespace. |
-| Domain Configuration | Domain on PV using WDT; domain with `serverStartPolicy` `ADMIN_ONLY`; domain with auto and custom situational configuration; two domains managed by two operators; domain with recycle `weblogicDomainStorageReclaimPolicy`; domain with default sample values. |
->>>>>>> 18fd903a
 
 
 Basic Use Cases described above are verified in all the domain configurations. Also the below use cases are covered:
@@ -68,7 +56,6 @@
 | Domain | Use Case |
 | --- | --- |
 | Domain on PV using WDT | WLDF scaling |
-<<<<<<< HEAD
 | Domain with ADMIN_ONLY | making sure only admin server is started and managed servers are not started. Shutdown domain by deleting domain CRD. Create domain on existing PV dir, pv is already populated by a shutdown domain. |
 | Domain with situational config | create domain with listen address not set for admin server and t3 channel/NAP and incorrect file for admin server log location. Introspector should override these with sit-config automatically. Also, with some junk value for t3 channel public address and using custom situational config override replace with valid public address using secret. Also, on Jenkins this domain uses NFS instead of HOSTPATH PV storage |	
 | Two domains managed by two operators | verify scaling and restart of one domain doesn't impact another domain. Delete domain resources using delete script from samples. |			
@@ -77,14 +64,6 @@
 | Domain home in image using WLST | cluster scaling |
 | Domain home in image using WDT  | cluster scaling |
 						
-=======
-| Domain with ADMIN_ONLY | Making sure only admin server is started and managed servers are not started. Shutdown domain by deleting domain CRD. Create domain on existing PV dir, pv is already populated by a shutdown domain. |
-| Domain with situational config | Create domain with listen address not set for admin server and t3 channel/NAP and incorrect file for admin server log location. Introspector should override these with sit-config automatically. Also, with some junk value for t3 channel public address and using custom situational config override replace with valid public address using secret. Also, on Jenkins this domain uses NFS instead of HOSTPATH PV storage. |
-| Two domains managed by two operators | Verify scaling and restart of one domain doesn't impact another domain. Delete domain resources using delete script from samples. |			
-| Domain with Recycle policy | Create domain with pvReclaimPolicy="Recycle" Verify that the PV is deleted once the domain and PVC are deleted. |
-| Domain with default sample values | Create domain using mostly default values for inputs. |					
-
->>>>>>> 18fd903a
 
 # Directory Configuration and Structure
 
