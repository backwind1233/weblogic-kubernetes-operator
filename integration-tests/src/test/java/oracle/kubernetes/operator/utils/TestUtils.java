// Copyright 2018, 2019, Oracle Corporation and/or its affiliates.  All rights reserved.
// Licensed under the Universal Permissive License v 1.0 as shown at
// http://oss.oracle.com/licenses/upl.

package oracle.kubernetes.operator.utils;

import java.io.BufferedReader;
import java.io.File;
import java.io.FileInputStream;
import java.io.FileReader;
import java.io.FileWriter;
import java.io.InputStream;
import java.nio.file.Files;
import java.nio.file.Path;
import java.nio.file.Paths;
import java.nio.file.StandardCopyOption;
import java.security.KeyStore;
import java.util.ArrayList;
import java.util.HashMap;
import java.util.Map;
import java.util.Properties;
import java.util.logging.Logger;
import javax.ws.rs.client.Client;
import javax.ws.rs.client.ClientBuilder;
import javax.ws.rs.client.Entity;
import javax.ws.rs.client.Invocation.Builder;
import javax.ws.rs.client.WebTarget;
import javax.ws.rs.core.HttpHeaders;
import javax.ws.rs.core.MediaType;
import javax.ws.rs.core.Response;

import oracle.kubernetes.operator.BaseTest;
import oracle.kubernetes.operator.utils.Operator.RestCertType;
import org.glassfish.jersey.jsonp.JsonProcessingFeature;
import org.yaml.snakeyaml.DumperOptions;
import org.yaml.snakeyaml.Yaml;

public class TestUtils {
  private static final Logger logger = Logger.getLogger("OperatorIT", "OperatorIT");

  private static K8sTestUtils k8sTestUtils = new K8sTestUtils();

  /**
   * Checks if pod is ready.
   *
   * @param podName pod name
   * @param domainNS namespace
   * @throws Exception exception
   */
  public static void checkPodReady(String podName, String domainNS) throws Exception {
    StringBuffer cmd = new StringBuffer();
    cmd.append("kubectl get pod ").append(podName).append(" -n ").append(domainNS);

    // check for admin pod
    checkCmdInLoop(cmd.toString(), "1/1", podName);
  }

  /**
   * check pod is in Running state.
   *
   * @param podName - pod name
   * @param domainNS - domain namespace name
   * @param containerNum - container number in a pod
   * @throws Exception exception
   */
  public static void checkPodReady(String podName, String domainNS, String containerNum)
      throws Exception {
    StringBuffer cmd = new StringBuffer();
    cmd.append("kubectl get pod ").append(podName).append(" -n ").append(domainNS);

    // check for the pod passed from parameter podName
    checkCmdInLoop(cmd.toString(), containerNum, podName);
  }

  /**
   * Checks that pod is created.
   *
   * @param podName - pod name
   * @param domainNS - domain namespace name
   */
  public static void checkPodCreated(String podName, String domainNS) throws Exception {

    StringBuffer cmd = new StringBuffer();
    cmd.append("kubectl get pod ").append(podName).append(" -n ").append(domainNS);

    // check for admin pod
    checkCmdInLoop(cmd.toString(), "Running", podName);
  }

  /**
   * Checks that pod is initializing.
   *
   * @param podName - pod name
   * @param domainNS - domain namespace name
   */
  public static void checkPodInitializing(String podName, String domainNS) throws Exception {

    StringBuffer cmd = new StringBuffer();
    cmd.append("kubectl get pod ").append(podName).append(" -n ").append(domainNS);

    // check for admin pod
    checkCmdInLoop(cmd.toString(), "Init", podName);
  }

  /**
   * check pod is in Terminating state.
   *
   * @param podName - pod name
   * @param domainNS - domain namespace name
   * @throws Exception exception
   */
  public static void checkPodTerminating(String podName, String domainNS) throws Exception {

    StringBuffer cmd = new StringBuffer();
    cmd.append("kubectl get pod ").append(podName).append(" -n ").append(domainNS);

    // check for admin pod
    checkCmdInLoop(cmd.toString(), "Terminating", podName);
  }

  /**
   * Checks that service is created.
   *
   * @param serviceName service name
   * @param domainNS namespace
   * @throws Exception exception
   */
  public static void checkServiceCreated(String serviceName, String domainNS) throws Exception {
    int i = 0;
    StringBuffer cmd = new StringBuffer();
    cmd.append("kubectl get service ").append(serviceName).append(" -n ").append(domainNS);

    // check for service
    while (i < BaseTest.getMaxIterationsPod()) {
      ExecResult result = ExecCommand.exec(cmd.toString());

      // service might not have been created
      if (result.exitValue() != 0
          || (result.exitValue() == 0 && !result.stdout().contains(serviceName))) {
        logger.info("Output for " + cmd + "\n" + result.stdout() + "\n " + result.stderr());

        // check for last iteration
        if (i == (BaseTest.getMaxIterationsPod() - 1)) {
          throw new RuntimeException("FAILURE: service is not created, exiting!");
        }
        logger.info(
            "Service is not created Ite ["
                + i
                + "/"
                + BaseTest.getMaxIterationsPod()
                + "], sleeping "
                + BaseTest.getWaitTimePod()
                + " seconds more");
        Thread.sleep(BaseTest.getWaitTimePod() * 1000);
        i++;
      } else {
        logger.info("Service " + serviceName + " is Created");
        break;
      }
    }
  }

  /**
   * Creates input file.
   *
   * @param map - map with attributes
   * @param generatedInputYamlFile - output file with replaced values
   * @throws Exception exception
   */
  public static void createInputFile(Map<String, Object> map, String generatedInputYamlFile)
      throws Exception {
    logger.info("Creating input yaml file at " + generatedInputYamlFile);

    DumperOptions options = new DumperOptions();
    options.setDefaultFlowStyle(DumperOptions.FlowStyle.BLOCK);
    options.setPrettyFlow(true);

    Yaml yaml = new Yaml(options);
    java.io.FileWriter writer = new java.io.FileWriter(generatedInputYamlFile);
    yaml.dump(map, writer);
    writer.close();
  }

  public static String getHostName() throws Exception {
    if (System.getenv("K8S_NODEPORT_HOST") != null) {
      return System.getenv("K8S_NODEPORT_HOST");
    } else {
      // ExecResult result = ExecCommand.exec("hostname | awk -F. '{print $1}'");
      ExecResult result = ExecCommand.exec("hostname");
      return result.stdout().trim();
    }
  }

  public static int getClusterReplicas(String domainUid, String clusterName, String domainNS)
      throws Exception {
    StringBuffer cmd = new StringBuffer();
    cmd.append("kubectl get domain ")
        .append(domainUid)
        .append(" -n ")
        .append(domainNS)
        .append(" -o jsonpath='{.spec.clusters[?(@.clusterName == \"")
        .append(clusterName)
        .append("\")].replicas }'");
    logger.fine("getClusterReplicas cmd =" + cmd);
    ExecResult result = ExecCommand.exec(cmd.toString());
    int replicas = 0;
    if (result.exitValue() == 0) {
      try {
        replicas = new Integer(result.stdout().trim()).intValue();
      } catch (NumberFormatException nfe) {
        throw new RuntimeException(
            "FAILURE: Kubectl command " + cmd + " returned non-integer value " + replicas);
      }
    } else {
      throw new RuntimeException("FAILURE: Kubectl command " + cmd + " failed " + result.stderr());
    }
    return replicas;
  }

  public static void checkPodDeleted(String podName, String domainNS) throws Exception {
    StringBuffer cmd = new StringBuffer();
    cmd.append("kubectl -n ")
        .append(domainNS)
        .append(" get pod ")
        .append(podName)
        .append(" | grep \"^")
        .append(podName)
        .append(" \" | wc -l");
    checkCmdInLoopForDelete(cmd.toString(), "\"" + podName + "\" not found", podName);
  }

  public static void checkDomainDeleted(String domainUid, String domainNS) throws Exception {

    StringBuffer cmd = new StringBuffer();
    cmd.append("kubectl get domain ")
        .append(domainUid)
        .append(" -n ")
        .append(domainNS)
        .append(" | egrep ")
        .append(domainUid)
        .append(" | wc -l");

    checkCmdInLoopForDelete(cmd.toString(), "\"" + domainUid + "\" not found", domainUid);
  }

  public static void checkNamespaceDeleted(String namespace) throws Exception {
    StringBuffer cmd = new StringBuffer();
    cmd.append("kubectl get ns ").append(namespace);
    checkCmdInLoopForDelete(cmd.toString(), "\"" + namespace + "\" not found", namespace);
  }

  public static void deletePvc(String pvcName, String namespace, String domainUid, String jobName)
      throws Exception {
    StringBuffer cmdDelJob = new StringBuffer("kubectl delete job ");
    cmdDelJob.append(domainUid).append("-" + jobName + " -n ").append(namespace);
    logger.info("Deleting job " + cmdDelJob);
    exec(cmdDelJob.toString());

    StringBuffer cmdDelPvc = new StringBuffer("kubectl delete pvc ");
    cmdDelPvc.append(pvcName).append(" -n ").append(namespace);
    logger.info("Deleting PVC " + cmdDelPvc);
    exec(cmdDelPvc.toString());
  }

  public static ExecResult exec(String cmd) throws Exception {
    return exec(cmd, false);
  }

  public static ExecResult exec(String cmd, boolean debug) throws Exception {
    ExecResult result = ExecCommand.exec(cmd);
    if (result.exitValue() != 0 || debug) {
      logger.info(
          "\nCommand "
              + cmd
              + "\nreturn value: "
              + result.exitValue()
              + "\nstderr = "
              + result.stderr()
              + "\nstdout = "
              + result.stdout());
    }
    if (result.exitValue() != 0) {
      throw new RuntimeException(
          "FAILURE: Command "
              + cmd
              + " failed with stderr = "
              + result.stderr()
              + " \n stdout = "
              + result.stdout());
    }

    return result;
  }

  public static boolean checkPvReleased(String pvBaseName, String namespace) throws Exception {
    StringBuffer cmd = new StringBuffer("kubectl get pv ");
    cmd.append(pvBaseName).append("-pv -n ").append(namespace);

    int i = 0;
    while (i < BaseTest.getMaxIterationsPod()) {
      logger.info("Iteration " + i + " Checking if PV is Released " + cmd);
      ExecResult result = ExecCommand.exec(cmd.toString());
      if (result.exitValue() != 0
          || result.exitValue() == 0 && !result.stdout().contains("Released")) {
        if (i == (BaseTest.getMaxIterationsPod() - 1)) {
          throw new RuntimeException("FAILURE: PV is not in Released status, exiting!");
        }
        logger.info("PV is not in Released status," + result.stdout() + "\n " + result.stderr());
        Thread.sleep(BaseTest.getWaitTimePod() * 1000);
        i++;

      } else {
        logger.info("PV is in Released status," + result.stdout());
        break;
      }
    }
    return true;
  }

  /**
   * NAME TYPE CLUSTER-IP EXTERNAL-IP PORT(S) domain1-cluster-cluster-1 ClusterIP 10.105.146.61
   * 30032/TCP,8001/TCP domain1-managed-server1 ClusterIP None 30032/TCP,8001/TCP.
   *
   * @param service service
   * @param namespace namespace
   * @param protocol portocol
   * @param port port
   * @return true, if service has channel port
   * @throws Exception exception
   */
  public static boolean checkHasServiceChannelPort(
      String service, String namespace, String protocol, int port) throws Exception {
    StringBuffer cmd = new StringBuffer("kubectl get services ");
    cmd.append(" -n ").append(namespace);
    logger.info(" Find services in namespage " + namespace + " with command: '" + cmd + "'");

    ExecResult result = ExecCommand.exec(cmd.toString());
    String stdout = result.stdout();
    logger.info(" Services found: ");
    logger.info(stdout);
    String[] stdoutlines = stdout.split("\\r?\\n");
    if (result.exitValue() == 0 && stdoutlines.length > 0) {
      for (String stdoutline : stdoutlines) {
        if (stdoutline.contains(service) && stdoutline.contains(port + "/" + protocol)) {
          return true;
        }
      }
    }
    return false;
  }

  /**
   * kubectl describe service serviceName -n namespace.
   *
   * @param namespace namespace where the service is located
   * @param serviceName name of the service to be described
   * @return String containing output of the kubectl describe service command
   * @throws Exception exception
   */
  public static String describeService(String namespace, String serviceName) throws Exception {
    StringBuffer cmd = new StringBuffer("kubectl describe service ");
    cmd.append(serviceName);
    cmd.append(" -n ").append(namespace);
    logger.info(
        " Describe service "
            + serviceName
            + " in namespage "
            + namespace
            + " with command: '"
            + cmd
            + "'");

    ExecResult result = ExecCommand.exec(cmd.toString());
    String stdout = result.stdout();
    logger.info(" Service " + serviceName + " found: ");
    logger.info(stdout);
    return stdout;
  }

  /**
   * kubectl get pods -o wide -n namespace.
   *
   * @param namespace namespace in which the pods are to be listed
   * @return String containing output of the kubectl get pods command
   * @throws Exception exception
   */
  public static String getPods(String namespace) throws Exception {
    StringBuffer cmd = new StringBuffer("kubectl get pods -o wide ");
    cmd.append(" -n ").append(namespace);
    logger.info(" Get pods in namespage " + namespace + " with command: '" + cmd + "'");

    ExecResult result = ExecCommand.exec(cmd.toString());
    String stdout = result.stdout();
    logger.info(" Pods found: ");
    logger.info(stdout);
    return stdout;
  }

  /**
   * First, kill the mgd server process in the container three times to cause the node manager to
   * mark the server 'failed not restartable'. This in turn is detected by the liveness probe, which
   * initiates a pod restart.
   *
   * @param domainUid uid
   * @param serverName server name
   * @param namespace namespace
   * @throws Exception exception
   */
  public static void testWlsLivenessProbe(String domainUid, String serverName, String namespace)
      throws Exception {
    String podName = domainUid + "-" + serverName;
    int initialRestartCnt = getPodRestartCount(podName, namespace);
    String filePath =
        BaseTest.getUserProjectsDir() + "/weblogic-domains/" + domainUid + "/killserver.sh";
    // create file to kill server process
    FileWriter fw = new FileWriter(filePath);
    fw.write("#!/bin/bash\n");
    fw.write("kill -9 `jps | grep Server | awk '{print $1}'`");
    fw.close();
    new File(filePath).setExecutable(true, false);

    // copy file to pod
    copyFileViaCat(filePath, "/shared/killserver.sh", podName, namespace);

    // kill server process 3 times
    for (int i = 0; i < 3; i++) {
      ExecResult result =
          kubectlexecNoCheck(
              podName,
              namespace,
              "-- bash -c 'chmod +x /shared/killserver.sh && /shared/killserver.sh'");
      logger.info("kill server process command exitValue " + result.exitValue());
      logger.info(
          "kill server process command result " + result.stdout() + " stderr " + result.stderr());
      Thread.sleep(2 * 1000);
    }
    // one more time so that liveness probe restarts
    kubectlexecNoCheck(podName, namespace, "/shared/killserver.sh");

    long startTime = System.currentTimeMillis();
    long maxWaitMillis = 180 * 1000;
    while (true) {
      final long currentTime = System.currentTimeMillis();
      int finalRestartCnt = getPodRestartCount(podName, namespace);
      logger.info("initialRestartCnt " + initialRestartCnt + " finalRestartCnt " + finalRestartCnt);
      if ((finalRestartCnt - initialRestartCnt) == 1) {
        logger.info("WLS liveness probe test is successful.");
        break;
      }
      logger.info("Waiting for liveness probe to restart the pod");
      if ((currentTime - startTime) > maxWaitMillis) {
        throw new RuntimeException(
            "WLS liveness probe is not working within " + maxWaitMillis / 1000 + " seconds");
      }
      Thread.sleep(5 * 1000);
    }
  }

  public static int getPodRestartCount(String podName, String namespace) throws Exception {
    StringBuffer cmd = new StringBuffer("kubectl describe pod ");
    cmd.append(podName)
        .append(" --namespace ")
        .append(namespace)
        .append(" | egrep Restart | awk '{print $3}'");

    ExecResult result = ExecCommand.exec(cmd.toString());
    if (result.exitValue() != 0) {
      throw new RuntimeException(
          "FAIL: Couldn't find the pod " + podName + " in namespace " + namespace);
    }
    return new Integer(result.stdout().trim()).intValue();
  }

  public static void kubectlcp(
      String srcFileOnHost, String destLocationInPod, String podName, String namespace)
      throws Exception {
    StringBuffer cmdTocp = new StringBuffer("kubectl cp ");
    cmdTocp
        .append(srcFileOnHost)
        .append(" ")
        .append(namespace)
        .append("/")
        .append(podName)
        .append(":")
        .append(destLocationInPod);

    logger.info("Command to copy file " + cmdTocp);
    ExecResult result = ExecCommand.exec(cmdTocp.toString());
    if (result.exitValue() != 0) {
      throw new RuntimeException(
          "FAILURE: kubectl cp command " + cmdTocp + " failed, returned " + result.stderr());
    }
  }

  public static void copyFileViaCat(
      String srcFileOnHost, String destLocationInPod, String podName, String namespace)
      throws Exception {

    TestUtils.kubectlexec(
        podName, namespace, " -- bash -c 'cat > " + destLocationInPod + "' < " + srcFileOnHost);
  }

  public static ExecResult kubectlexecNoCheck(String podName, String namespace, String scriptPath)
      throws Exception {

    StringBuffer cmdKubectlSh = new StringBuffer("kubectl -n ");
    cmdKubectlSh
        .append(namespace)
        .append(" exec -it ")
        .append(podName)
        .append(" ")
        .append(scriptPath);

    // ExecResult result = ExecCommand.exec("kubectl get pods -n " + namespace);
    // logger.info("get pods before killing the server " + result.stdout() + "\n " +
    // result.stderr());
    logger.info("Command to call kubectl sh file " + cmdKubectlSh);
    return ExecCommand.exec(cmdKubectlSh.toString());
  }

  /**
   * Copy all App files to the k8s pod.
   *
   * @param appLocationOnHost - App location on the local host
   * @param appLocationInPod - App location on the k8s pod
   * @param podName - the k8s pod name
   * @param namespace - namespace the k8s pod is in
   * @throws Exception exception
   */
  public static void copyAppFilesToPod(
      String appLocationOnHost, String appLocationInPod, String podName, String namespace)
      throws Exception {
    File appFileRoot = new File(appLocationOnHost);
    File[] appFileList = appFileRoot.listFiles();
    String fileLocationInPod = appLocationInPod;

    if (appFileList == null) return;

    for (File file : appFileList) {
      if (file.isDirectory()) {
        // Find dir recursively
        copyAppFilesToPod(file.getAbsolutePath(), appLocationInPod, podName, namespace);
      } else {
        logger.info("Copy file: " + file.getAbsoluteFile().toString() + " to the pod: " + podName);

        String fileParent = file.getParentFile().getName();
        logger.fine("file Parent: " + fileParent);

        if (!appLocationInPod.contains(fileParent)) {
          // Copy files in child dir of appLocationInPod
          fileLocationInPod = appLocationInPod + "/" + fileParent;
        }

        StringBuffer copyFileCmd = new StringBuffer(" -- bash -c 'cat > ");
        copyFileCmd
            .append(fileLocationInPod)
            .append("/")
            .append(file.getName())
            .append("' < ")
            .append(file.getAbsoluteFile().toString());

        kubectlexecNoCheck(podName, namespace, copyFileCmd.toString());
      }
    }
  }

  public static void kubectlexec(String podName, String namespace, String scriptPath)
      throws Exception {

    ExecResult result = kubectlexecNoCheck(podName, namespace, scriptPath);
    if (result.exitValue() != 0) {
      throw new RuntimeException("FAILURE: command failed, returned " + result.stderr());
    }
  }

  public static int makeOperatorPostRestCall(Operator operator, String url, String jsonObjStr)
      throws Exception {
    return makeOperatorRestCall(operator, url, jsonObjStr);
  }

  public static int makeOperatorGetRestCall(Operator operator, String url) throws Exception {
    return makeOperatorRestCall(operator, url, null);
  }

  private static int makeOperatorRestCall(Operator operator, String url, String jsonObjStr)
      throws Exception {
    // get access token
    String token = getAccessToken(operator);
    logger.info("token =" + token);

    KeyStore myKeyStore = createKeyStore(operator);

    Builder request = createRestRequest(myKeyStore, url, token);

    Response response = null;
    int i = 0;
    while (i < BaseTest.getMaxIterationsPod()) {
      try {
        // Post scaling request to Operator
        if (jsonObjStr != null) {
          response = request.post(Entity.json(jsonObjStr));
        } else {
          response = request.get();
        }
      } catch (Exception ex) {
        logger.info("Got exception, iteration " + i + " " + ex.getMessage());
        i++;
        if (ex.getMessage().contains("java.net.ConnectException: Connection refused")) {
          if (i == (BaseTest.getMaxIterationsPod() - 1)) {
            throw ex;
          }
          logger.info("Sleeping 5 more seconds and try again");
          Thread.sleep(5 * 1000);
          continue;
        } else {
          throw ex;
        }
      }
      break;
    }
    logger.info("response: " + response);

    int returnCode = response.getStatus();
    // Verify
    if (returnCode == 204 || returnCode == 200) {
      logger.info("response code is " + returnCode);
      logger.info("Response is " + response.readEntity(String.class));
    } else {
      throw new RuntimeException("Response " + response.readEntity(String.class));
    }
    response.close();
    // javaClient.close();
    return returnCode;
  }

  public static String getLegacyAccessToken(Operator operator) throws Exception {
    return null;
  }

  public static String getAccessToken(Operator operator) throws Exception {
    StringBuffer secretCmd =
        new StringBuffer(
            "kubectl get serviceaccount " + operator.getOperatorMap().get("serviceAccount"));
    secretCmd
        .append(" -n ")
        .append(operator.getOperatorNamespace())
        .append(" -o jsonpath='{.secrets[0].name}'");

    ExecResult result = ExecCommand.exec(secretCmd.toString());
    if (result.exitValue() != 0) {
      throw new RuntimeException(
          "FAILED: command " + secretCmd + " failed to get the secret name for Operator");
    }
    // String secretName = TestUtils.executeCommandStrArray(secretCmd.toString()).trim();
    String secretName = result.stdout().trim();
    StringBuffer etokenCmd = new StringBuffer("kubectl get secret ");
    etokenCmd
        .append(secretName)
        .append(" -n ")
        .append(operator.getOperatorNamespace())
        .append(" -o jsonpath='{.data.token}'");
    result = ExecCommand.exec(etokenCmd.toString());
    if (result.exitValue() != 0) {
      throw new RuntimeException(
          "FAILED: command " + etokenCmd + " failed to get secret token for Operator");
    }
    String etoken = result.stdout().trim();
    return ExecCommand.exec("echo " + etoken + " | base64 --decode").stdout().trim();
  }

  public static String getExternalOperatorCertificate(Operator operator) throws Exception {

    File certFile =
        new File(
            operator.getUserProjectsDir()
                + "/weblogic-operators/"
                + operator.getOperatorNamespace()
                + "/operator.cert.pem");

    StringBuffer opCertCmd;
    if (RestCertType.LEGACY == operator.getRestCertType()) {
      opCertCmd = new StringBuffer("kubectl get cm -n ");
      opCertCmd
          .append(operator.getOperatorNamespace())
          .append(" weblogic-operator-cm -o jsonpath='{.data.externalOperatorCert}'");
    } else {
      opCertCmd = new StringBuffer("kubectl get secret -n ");
      opCertCmd
          .append(operator.getOperatorNamespace())
          .append(
              " weblogic-operator-external-rest-identity -o yaml | grep tls.crt | cut -d':' -f 2");
    }
    ExecResult result = ExecCommand.exec(opCertCmd.toString());
    if (result.exitValue() != 0) {
      throw new RuntimeException(
          "FAILED: command to get externalOperatorCert " + opCertCmd + " failed.");
    }

    // logger.info("opCertCmd ="+opCertCmd);
    String opCert = result.stdout().trim();
    // logger.info("opCert ="+opCert);

    StringBuffer opCertDecodeCmd = new StringBuffer("echo ");
    opCertDecodeCmd
        .append(opCert)
        .append(" | base64 --decode > ")
        .append(certFile.getAbsolutePath());

    ExecCommand.exec(opCertDecodeCmd.toString()).stdout().trim();
    return certFile.getAbsolutePath();
  }

  public static String getExternalOperatorKey(Operator operator) throws Exception {
    File keyFile =
        new File(
            operator.getUserProjectsDir()
                + "/weblogic-operators/"
                + operator.getOperatorNamespace()
                + "/operator.key.pem");

    StringBuffer opKeyCmd = new StringBuffer("kubectl get secret -n ");
    opKeyCmd
        .append(operator.getOperatorNamespace())
        .append(
            " weblogic-operator-external-rest-identity -o yaml | grep tls.key | cut -d':' -f 2");

    ExecResult result = ExecCommand.exec(opKeyCmd.toString());
    if (result.exitValue() != 0) {
      throw new RuntimeException(
          "FAILED: command to get externalOperatorKey " + opKeyCmd + " failed.");
    }
    String opKey = result.stdout().trim();
    // logger.info("opKey ="+opKey);

    StringBuffer opKeyDecodeCmd = new StringBuffer("echo ");
    opKeyDecodeCmd.append(opKey).append(" | base64 --decode > ").append(keyFile.getAbsolutePath());

    ExecCommand.exec(opKeyDecodeCmd.toString()).stdout().trim();
    return keyFile.getAbsolutePath();
  }

  public static String getGitBranchName() throws Exception {
    String cmd = "git branch | grep \\* | cut -d ' ' -f2-";
    ExecResult result = ExecCommand.exec(cmd);
    if (result.exitValue() != 0) {
      throw new RuntimeException("FAILED: command " + cmd + " failed");
    }
    return result.stdout().trim();
  }

  public static Operator createOperator(String opYamlFile, RestCertType restCertType)
      throws Exception {
    // create op
    Operator operator = new Operator(opYamlFile, restCertType);

    logger.info("Check Operator status");
    operator.verifyPodCreated();
    operator.verifyOperatorReady();
    operator.verifyExternalRestService();

    return operator;
  }

  public static Operator createOperator(Map<String, Object> inputMap, RestCertType restCertType)
      throws Exception {
    // create op
    Operator operator = new Operator(inputMap, restCertType);
    operator.callHelmInstall();

    logger.info("Check Operator status");
    operator.verifyPodCreated();
    operator.verifyOperatorReady();
    operator.verifyExternalRestService();

    return operator;
  }

  public static Operator createOperator(String opYamlFile) throws Exception {
    return createOperator(opYamlFile, RestCertType.SELF_SIGNED);
  }

  /**
   * Create operator pod with options for multiple container in it.
   *
   * @param opYamlFile - yaml file to create the Operator
   * @param containerNum - the number of containers in Operator pod
   * @throws Exception exception
   */
  public static Operator createOperator(String opYamlFile, String containerNum) throws Exception {
    // create op
    Operator operator = new Operator(opYamlFile, RestCertType.SELF_SIGNED);

    logger.info("Check Operator status");
    operator.verifyPodCreated();
    operator.verifyOperatorReady(containerNum);
    operator.verifyExternalRestService();

    return operator;
  }

  public static Domain createDomain(String inputYaml) throws Exception {
    logger.info("Creating domain with yaml, waiting for the script to complete execution");
    return new Domain(inputYaml);
  }

  public static Domain createDomain(String inputYaml, boolean createDomainResource)
      throws Exception {
    logger.info("Creating domain with yaml, waiting for the script to complete execution");
    return new Domain(inputYaml, createDomainResource);
  }

  public static Domain createDomain(Map<String, Object> inputDomainMap) throws Exception {
    logger.info("Creating domain with Map, waiting for the script to complete execution");
    return new Domain(inputDomainMap);
  }

  public static Domain createDomain(
      Map<String, Object> inputDomainMap, boolean createDomainResource) throws Exception {
    logger.info("Creating domain with Map, waiting for the script to complete execution");
    return new Domain(inputDomainMap, createDomainResource);
  }

  public static Map<String, Object> loadYaml(String yamlFile) throws Exception {
    // read input domain yaml to test
    Map<String, Object> map = new HashMap<String, Object>();
    Yaml yaml = new Yaml();
    InputStream is = TestUtils.class.getClassLoader().getResourceAsStream(yamlFile);
    map = yaml.load(is);
    is.close();
    return map;
  }

  public static Properties loadProps(String propsFile) throws Exception {
    Properties props = new Properties();
    // check file exists
    File f = new File(TestUtils.class.getClassLoader().getResource(propsFile).getFile());
    if (!f.exists()) {
      throw new IllegalArgumentException("FAILURE: Invalid properties file " + propsFile);
    }

    // load props
    FileInputStream inStream = new FileInputStream(f);
    props.load(inStream);
    inStream.close();

    return props;
  }

  public static void renewK8sClusterLease(String projectRoot, String leaseId) throws Exception {
    if (leaseId != "") {
      logger.info("Renewing lease for leaseId " + leaseId);
      String command = projectRoot + "/src/integration-tests/bash/lease.sh -r " + leaseId;
      ExecResult execResult = ExecCommand.exec(command);
      if (execResult.exitValue() != 0) {
        logger.info(
            "ERROR: Could not renew lease on k8s cluster for LEASE_ID="
                + leaseId
                + "Used "
                + projectRoot
                + "/src/integration-tests/bash/lease.sh -r "
                + leaseId
                + " to try renew the lease. "
                + "Some of the potential reasons for this failure are that another run"
                + "may have obtained the lease, the lease may have been externally "
                + "deleted, or the caller of the test may have forgotten to obtain the "
                + "lease before calling the test (using 'lease.sh -o \"$LEASE_ID\"'). "
                + "To force delete a lease no matter who owns the lease,"
                + "call 'lease.sh -f' or 'kubernetes delete cm acceptance-test-lease'"
                + "(this should only be done when sure there's no current java tests "
                + "that owns the lease).  To view the current lease holder,"
                + "use 'lease.sh -s'.  To disable this lease check, do not set"
                + "the LEASE_ID environment variable.");

        throw new RuntimeException("Could not renew lease on k8s cluster " + execResult.stderr());
      } else {
        logger.info("Renewed lease for leaseId " + leaseId);
      }
    }
  }

  public static void releaseLease(String projectRoot, String leaseId) throws Exception {
    String cmd = projectRoot + "/src/integration-tests/bash/lease.sh -d " + leaseId;
    ExecResult leaseResult = ExecCommand.exec(cmd);
    if (leaseResult.exitValue() != 0) {
      logger.info("FAILED: command to release lease " + cmd + " failed " + leaseResult.stderr());
    }
    logger.info(
        "Command " + cmd + " returned " + leaseResult.stdout() + "\n" + leaseResult.stderr());
  }

  private static Builder createRestRequest(KeyStore myKeyStore, String url, String token) {
    // Create REST Client obj and verify it's not null
    Client javaClient =
        ClientBuilder.newBuilder()
            .trustStore(myKeyStore)
            .register(JsonProcessingFeature.class)
            .build();

    if (javaClient == null) {
      throw new RuntimeException("Client Obj is null");
    }

    // Create a resource target identified by Operator ext REST API URL
    WebTarget target = javaClient.target(url.toString());
    logger.info("Invoking OP REST API URL: " + target.getUri().toString());

    // Obtain a client request invocation builder
    Builder request = target.request(MediaType.APPLICATION_JSON);
    request
        .header(HttpHeaders.CONTENT_TYPE, MediaType.APPLICATION_JSON)
        .header(HttpHeaders.ACCEPT, MediaType.APPLICATION_JSON)
        .header("X-Requested-By", "MyJavaClient")
        .header(HttpHeaders.AUTHORIZATION, "Bearer " + token);
    return request;
  }

  public static void createDockerRegistrySecret(
      String secretName,
      String dockerServer,
      String dockerUser,
      String dockerPassword,
      String dockerEmail,
      String namespace)
      throws Exception {

    ExecCommand.exec("kubectl delete secret " + secretName + " -n " + namespace);
    String command =
        "kubectl create secret docker-registry "
            + secretName
            + " --docker-server="
            + dockerServer
            + " --docker-username="
            + dockerUser
            + " --docker-password=\""
            + dockerPassword
            + "\" --docker-email="
            + dockerEmail
            + " -n "
            + namespace;

    String commandToLog =
        "kubectl create secret docker-registry "
            + secretName
            + " --docker-server="
            + dockerServer
            + " --docker-username="
            + "********"
            + " --docker-password=\""
            + "********"
            + "\" --docker-email="
            + "********"
            + " -n "
            + namespace;

    logger.info("Running command " + commandToLog);
    ExecResult result = ExecCommand.exec(command);
    if (result.exitValue() != 0) {
      throw new RuntimeException("Couldn't create secret " + result.stderr());
    }
  }

  public static Map<String, Object> createOperatorMap(int number, boolean restEnabled) {
    Map<String, Object> operatorMap = new HashMap<>();
    ArrayList<String> targetDomainsNS = new ArrayList<String>();
    targetDomainsNS.add("test" + number);
    operatorMap.put("releaseName", "op" + number);
    operatorMap.put("domainNamespaces", targetDomainsNS);
    operatorMap.put("serviceAccount", "weblogic-operator" + number);
    operatorMap.put("namespace", "weblogic-operator" + number);
    if (restEnabled) {
      operatorMap.put("externalRestHttpsPort", 31000 + number);
      operatorMap.put("externalRestEnabled", restEnabled);
    }
    return operatorMap;
  }

  public static Map<String, Object> createDomainMap(int number) {
    Map<String, Object> domainMap = new HashMap<>();
    ArrayList<String> targetDomainsNS = new ArrayList<String>();
    targetDomainsNS.add("test" + number);
    domainMap.put("domainUID", "test" + number);
    domainMap.put("namespace", "test" + number);
    domainMap.put("configuredManagedServerCount", 4);
    domainMap.put("initialManagedServerReplicas", 2);
    domainMap.put("exposeAdminT3Channel", true);
    domainMap.put("exposeAdminNodePort", true);
    domainMap.put("adminNodePort", 30700 + number);
    domainMap.put("t3ChannelPort", 30000 + number);
    if ((System.getenv("LB_TYPE") != null && System.getenv("LB_TYPE").equalsIgnoreCase("VOYAGER"))
        || (domainMap.containsKey("loadBalancer")
            && ((String) domainMap.get("loadBalancer")).equalsIgnoreCase("VOYAGER"))) {
      domainMap.put("voyagerWebPort", 30344 + number);
      logger.info("For this domain voyagerWebPort is set to: 30344 + " + number);
    }
    return domainMap;
  }

  public static String callShellScriptByExecToPod(
      String scriptPath, String arguments, String podName, String namespace) throws Exception {

    StringBuffer cmdKubectlSh = new StringBuffer("kubectl -n ");
    cmdKubectlSh
        .append(namespace)
        .append(" exec -it ")
        .append(podName)
        .append(" -- bash -c 'chmod +x -R /shared && ")
        .append(scriptPath)
        .append(" ")
        .append(arguments)
        .append("'");
    logger.info("Command to call kubectl sh file " + cmdKubectlSh);
    ExecResult result = ExecCommand.exec(cmdKubectlSh.toString());
    if (result.exitValue() != 0) {
      throw new RuntimeException(
          "FAILURE: command " + cmdKubectlSh + " failed, returned " + result.stderr());
    }
    return result.stdout().trim();
  }

  /**
   * exec into the pod and call the shell script with given arguments.
   *
   * @param podName pod name
   * @param domainNS namespace
   * @param scriptsLocInPod script location
   * @param shScriptName script name
   * @param args script arguments
   * @throws Exception exception
   */
  public static void callShellScriptByExecToPod(
      String podName, String domainNS, String scriptsLocInPod, String shScriptName, String[] args)
      throws Exception {
    StringBuffer cmdKubectlSh = new StringBuffer("kubectl -n ");
    cmdKubectlSh
        .append(domainNS)
        .append(" exec -it ")
        .append(podName)
        .append(" -- bash -c 'chmod +x -R ")
        .append(scriptsLocInPod)
        .append("  && ")
        .append(scriptsLocInPod)
        .append("/")
        .append(shScriptName)
        .append(" ")
        .append(String.join(" ", args).toString())
        .append("'");

    logger.info("Command to call kubectl sh file " + cmdKubectlSh);
    TestUtils.exec(cmdKubectlSh.toString());
  }

  public static void createDirUnderDomainPV(String dirPath) throws Exception {
    dirPath = dirPath.replace(BaseTest.getPvRoot(), "/sharedparent/");
<<<<<<< HEAD
    String crdCmd = BaseTest.getProjectRoot()
=======
    String crdCmd =
        BaseTest.getProjectRoot()
>>>>>>> 56a8e769
        + "/src/integration-tests/bash/krun.sh -m " + BaseTest.getPvRoot() + ":/sharedparent -c 'mkdir -m 777 -p "
        + dirPath
        + "'";
    
    ExecResult result = ExecCommand.exec(crdCmd);
    if (result.exitValue() != 0) {
      throw new RuntimeException(
          "FAILURE: command to create domain scripts directory "
              + crdCmd
              + " failed, returned "
              + result.stdout()
              + result.stderr());
    }
    logger.info("command result " + result.stdout().trim());
  }

  public static void createWldfModule(String adminPodName, String domainNS, int t3ChannelPort)
      throws Exception {

    // copy wldf.py script tp pod
    copyFileViaCat(
        BaseTest.getProjectRoot() + "/integration-tests/src/test/resources/wldf/wldf.py",
        BaseTest.getAppLocationInPod() + "/wldf.py",
        adminPodName,
        domainNS);

    // copy callpyscript.sh to pod
    copyFileViaCat(
        BaseTest.getProjectRoot() + "/integration-tests/src/test/resources/callpyscript.sh",
        BaseTest.getAppLocationInPod() + "/callpyscript.sh",
        adminPodName,
        domainNS);

    // arguments to shell script to call py script

    String[] args = {
        BaseTest.getAppLocationInPod() + "/wldf.py",
        BaseTest.getUsername(),
        BaseTest.getPassword(),
        " t3://"
            + adminPodName
            + ":"
            + t3ChannelPort,
        
    };
    
    // call callpyscript.sh in pod to deploy wldf module
    TestUtils.callShellScriptByExecToPod(
        adminPodName, domainNS, BaseTest.getAppLocationInPod(), "callpyscript.sh", args);
  }

  public static void createRbacPoliciesForWldfScaling() throws Exception {
    // create rbac policies
    StringBuffer cmd = new StringBuffer("kubectl apply -f ");
    cmd.append(BaseTest.getProjectRoot())
        .append("/integration-tests/src/test/resources/wldf/wldf-policy.yaml");
    logger.info("Running " + cmd);

    ExecResult result = ExecCommand.exec(cmd.toString());
    if (result.exitValue() != 0) {
      throw new RuntimeException(
          "FAILURE: command "
              + cmd
              + " failed, returned "
              + result.stdout()
              + "\n"
              + result.stderr());
    }
    String outputStr = result.stdout().trim();
    logger.info("Command returned " + outputStr);
  }

  public static void deleteWeblogicDomainResources(String domainUid) throws Exception {
    StringBuilder cmd =
        new StringBuilder(BaseTest.getProjectRoot())
            .append(
                "/kubernetes/samples/scripts/delete-domain/delete-weblogic-domain-resources.sh ")
            .append("-d ")
            .append(domainUid);
    logger.info("Running " + cmd);
    ExecResult result = ExecCommand.exec(cmd.toString());
    if (result.exitValue() != 0) {
      throw new RuntimeException(
          "FAILURE: command "
              + cmd
              + " failed, returned "
              + result.stdout()
              + "\n"
              + result.stderr());
    }
    String outputStr = result.stdout().trim();
    logger.info("Command returned " + outputStr);
  }

  public static void verifyBeforeDeletion(Domain domain) throws Exception {
    final String domainNs = String.class.cast(domain.getDomainMap().get("namespace"));
    final String domainUid = domain.getDomainUid();
    final String domain1LabelSelector = String.format("weblogic.domainUID in (%s)", domainUid);
    final String credentialsName =
        String.class.cast(domain.getDomainMap().get("weblogicCredentialsSecretName"));

    logger.info("Before deletion of domain: " + domainUid);

    k8sTestUtils.verifyDomainCrd();
    k8sTestUtils.verifyDomain(domainNs, domainUid, true);
    k8sTestUtils.verifyPods(domainNs, domain1LabelSelector, 4);
    k8sTestUtils.verifyJobs(domain1LabelSelector, 1);
    k8sTestUtils.verifyNoDeployments(domain1LabelSelector);
    k8sTestUtils.verifyNoReplicaSets(domain1LabelSelector);
    k8sTestUtils.verifyServices(domain1LabelSelector, 5);
    k8sTestUtils.verifyPvcs(domain1LabelSelector, 1);
    k8sTestUtils.verifyConfigMaps(domain1LabelSelector, 2);
    k8sTestUtils.verifyNoServiceAccounts(domain1LabelSelector);
    k8sTestUtils.verifyNoRoles(domain1LabelSelector);
    k8sTestUtils.verifyNoRoleBindings(domain1LabelSelector);
    k8sTestUtils.verifySecrets(credentialsName, 1);
    k8sTestUtils.verifyPvs(domain1LabelSelector, 1);
    k8sTestUtils.verifyNoClusterRoles(domain1LabelSelector);
    k8sTestUtils.verifyNoClusterRoleBindings(domain1LabelSelector);
  }

  public static void verifyAfterDeletion(Domain domain) throws Exception {
    final String domainNs = String.class.cast(domain.getDomainMap().get("namespace"));
    final String domainUid = domain.getDomainUid();
    final String domain1LabelSelector = String.format("weblogic.domainUID in (%s)", domainUid);
    final String credentialsName =
        String.class.cast(domain.getDomainMap().get("weblogicCredentialsSecretName"));

    logger.info("After deletion of domain: " + domainUid);
    k8sTestUtils.verifyDomainCrd();
    k8sTestUtils.verifyDomain(domainNs, domainUid, false);
    k8sTestUtils.verifyPods(domainNs, domain1LabelSelector, 0);
    k8sTestUtils.verifyJobs(domain1LabelSelector, 0);
    k8sTestUtils.verifyNoDeployments(domain1LabelSelector);
    k8sTestUtils.verifyNoReplicaSets(domain1LabelSelector);
    k8sTestUtils.verifyServices(domain1LabelSelector, 0);
    k8sTestUtils.verifyPvcs(domain1LabelSelector, 0);
    k8sTestUtils.verifyConfigMaps(domain1LabelSelector, 0);
    k8sTestUtils.verifyNoServiceAccounts(domain1LabelSelector);
    k8sTestUtils.verifyNoRoles(domain1LabelSelector);
    k8sTestUtils.verifyNoRoleBindings(domain1LabelSelector);
    k8sTestUtils.verifySecrets(credentialsName, 0);
    k8sTestUtils.verifyPvs(domain1LabelSelector, 0);
    k8sTestUtils.verifyNoClusterRoles(domain1LabelSelector);
    k8sTestUtils.verifyNoClusterRoleBindings(domain1LabelSelector);
  }

  /**
   * Replaces the string matching the given search pattern with a new string.
   *
   * @param filename - filename in which the string will be replaced
   * @param originalString - the string which needs to be replaced
   * @param newString - the new string to replace
   * @throws Exception - if any error occurs
   */
  public static void replaceStringInFile(String filename, String originalString, String newString)
      throws Exception {
    Path path = Paths.get(filename);

    String content = new String(Files.readAllBytes(path));
    content = content.replaceAll(originalString, newString);
    Files.write(path, content.getBytes());
  }

  private static KeyStore createKeyStore(Operator operator) throws Exception {
    // get operator external certificate from weblogic-operator.yaml
    String opExtCertFile = getExternalOperatorCertificate(operator);
    // logger.info("opExtCertFile =" + opExtCertFile);

    // NOTE: Operator's private key should not be added to a keystore
    // used for the client connection
    // get operator external key from weblogic-operator.yaml
    //    String opExtKeyFile = getExternalOperatorKey(operator);
    // logger.info("opExternalKeyFile =" + opExtKeyFile);

    if (!new File(opExtCertFile).exists()) {
      throw new RuntimeException("File " + opExtCertFile + " doesn't exist");
    }
    //    if (!new File(opExtKeyFile).exists()) {
    //      throw new RuntimeException("File " + opExtKeyFile + " doesn't exist");
    //    }
    logger.info("opExtCertFile " + opExtCertFile);
    // Create a java Keystore obj and verify it's not null
    KeyStore myKeyStore = PemImporter.createKeyStore(new File(opExtCertFile), "temp_password");
    if (myKeyStore == null) {
      throw new RuntimeException("Keystore Obj is null");
    }
    return myKeyStore;
  }

<<<<<<< HEAD

  /**
   * Check command in loop.
=======
  /**
   * Checks command in a loop.
>>>>>>> 56a8e769
   * @param cmd command to run in the loop
   * @param matchStr expected string to match in the output
   * @throws Exception exception if fails to execute
   */
  public static void checkAnyCmdInLoop(String cmd, String matchStr)
      throws Exception {
    checkCmdInLoop(cmd,matchStr, "");
  }

  public static void checkCmdInLoop(String cmd, String matchStr, String k8sObjName)
          throws Exception {
    int i = 0;
    while (i < BaseTest.getMaxIterationsPod()) {
      ExecResult result = ExecCommand.exec(cmd);

      // loop command till condition
      if (result.exitValue() != 0
          || (result.exitValue() == 0 && !result.stdout().contains(matchStr))) {
        logger.info("Output for " + cmd + "\n" + result.stdout() + "\n " + result.stderr());
        // check for last iteration
        if (i == (BaseTest.getMaxIterationsPod() - 1)) {
          throw new RuntimeException(
                  "FAILURE: command " + cmd + " failed to execute or does not match the expected output "
                      + matchStr + " , exiting!");
        }
        logger.info(
                "did not receive the expected output "
                        + matchStr
                        + " from command "
                        + cmd
                        + " Ite ["
                        + i
                        + "/"
                        + BaseTest.getMaxIterationsPod()
                        + "], sleeping "
                        + BaseTest.getWaitTimePod()
                        + " seconds more");


        Thread.sleep(BaseTest.getWaitTimePod() * 1000);
        i++;
      } else {
        logger.info("Found expected output ");
        if (!k8sObjName.equals("")) {
          logger.info("Pod " + k8sObjName + " is Running");
        }
        break;
      }
    }
  }

  private static void checkCmdInLoopForDelete(String cmd, String matchStr, String k8sObjName)
      throws Exception {
    int i = 0;
    while (i < BaseTest.getMaxIterationsPod()) {
      ExecResult result = ExecCommand.exec(cmd.toString());
      if (result.exitValue() != 0) {
        if (result.stderr().contains(matchStr)) {
          logger.info("DEBUG: " + result.stderr());
          break;
        } else {
          throw new RuntimeException("FAILURE: Command " + cmd + " failed " + result.stderr());
        }
      }
      if (result.exitValue() == 0 && !result.stdout().trim().equals("0")) {
        logger.info("Command " + cmd + " returned " + result.stdout());
        // check for last iteration
        if (i == (BaseTest.getMaxIterationsPod() - 1)) {
          throw new RuntimeException(
              "FAILURE: K8s Object " + k8sObjName + " is not deleted, exiting!");
        }
        logger.info(
            "K8s object "
                + k8sObjName
                + " still exists, Ite ["
                + i
                + "/"
                + BaseTest.getMaxIterationsPod()
                + "], sleeping "
                + BaseTest.getWaitTimePod()
                + " seconds more");

        Thread.sleep(BaseTest.getWaitTimePod() * 1000);

        i++;
      } else {
        break;
      }
    }
  }

  /**
   * create yaml file with changed property.
   *
   * @param inputYamlFile input
   * @param generatedYamlFile generated
   * @param oldString old
   * @param newString new
   * @throws Exception exception
   */
  public static void createNewYamlFile(
      String inputYamlFile, String generatedYamlFile, String oldString, String newString)
      throws Exception {
    logger.info("Creating new  " + generatedYamlFile);

    Files.copy(
        new File(inputYamlFile).toPath(),
        Paths.get(generatedYamlFile),
        StandardCopyOption.REPLACE_EXISTING);

    // read each line in input domain file and replace with intended changed property
    BufferedReader reader = new BufferedReader(new FileReader(generatedYamlFile));
    String line = "";
    StringBuffer changedLines = new StringBuffer();
    boolean isLineChanged = false;
    while ((line = reader.readLine()) != null) {
      if (line.contains(oldString)) {
        String changedLine = line.replace(line.substring(line.indexOf(oldString)), newString);
        changedLines.append(changedLine).append("\n");
        isLineChanged = true;
      }

      if (!isLineChanged) {
        changedLines.append(line).append("\n");
      }
      isLineChanged = false;
    }
    reader.close();
    // writing to the file
    Files.write(Paths.get(generatedYamlFile), changedLines.toString().getBytes());
    logger.info("Done - generate the new yaml file ");
  }

  /**
   * copy file from source to target.
   *
   * @param fromFile from
   * @param toFile to
   * @throws Exception exception
   */
  public static void copyFile(String fromFile, String toFile) throws Exception {
    logger.info("Copying file from  " + fromFile + " to " + toFile);
    Files.copy(new File(fromFile).toPath(), Paths.get(toFile), StandardCopyOption.REPLACE_EXISTING);
  }

  /**
   * retrieve IP address info for cluster service.
   *
   * @param domainUid - name of domain.
   * @param clusterName - name Web Logic cluster
   * @param domainNS - domain namespace
   * @throws Exception - exception will be thrown if kubectl command will fail
   */
  public static String retrieveClusterIP(String domainUid, String clusterName, String domainNS)
      throws Exception {
    // kubectl get service domainonpvwlst-cluster-cluster-1 | grep ClusterIP | awk '{print $3}'
    StringBuffer cmd = new StringBuffer("kubectl get service ");
    cmd.append(domainUid);
    cmd.append("-cluster-");
    cmd.append(clusterName);
    cmd.append(" -n ").append(domainNS);
    cmd.append(" | grep ClusterIP | awk '{print $3}' ");
    logger.info(
        " Get ClusterIP for "
            + clusterName
            + " in namespace "
            + domainNS
            + " with command: '"
            + cmd
            + "'");

    ExecResult result = ExecCommand.exec(cmd.toString());
    String stdout = result.stdout();
    logger.info(" ClusterIP for cluster: " + clusterName + " found: ");
    logger.info(stdout);
    return stdout;
  }

  /**
   * Create dir to save Web Service App files. Copy the shell script file and all App files over to
   * the admin pod Run the shell script to build WARs files and deploy the Web Service App and it's
   * client Servlet App in the admin pod
   *
   * @param domain - Domain where to build and deploy app
   * @param appName - WebService App name to be deployed
   * @param scriptName - a shell script to build and deploy the App in the admin pod
   * @param username - weblogic user name
   * @param password - weblogc password
   * @param args - by default it use TestWsApp name for webservices impl files, or add arg for
   *     different name
   * @throws Exception - exception reported as a failure to build or deploy ws
   */
  public static void buildDeployWebServiceAppInPod(
      Domain domain,
      String appName,
      String scriptName,
      String username,
      String password,
      String... args)
      throws Exception {
    String adminServerPod = domain.getDomainUid() + "-" + domain.getAdminServerName();
    final String appLocationOnHost = BaseTest.getAppLocationOnHost() + "/" + appName;
    final String appLocationInPod = BaseTest.getAppLocationInPod() + "/" + appName;
    final String scriptPathOnHost = BaseTest.getAppLocationOnHost() + "/" + scriptName;
    final String scriptPathInPod = BaseTest.getAppLocationInPod() + "/" + scriptName;

    // Default values to build archive file
    final String initInfoDirName = "WEB-INF";
    String archiveExt = "war";
    String infoDirName = initInfoDirName;
    String domainNS = domain.getDomainNs();
    int managedServerPort = ((Integer) (domain.getDomainMap()).get("managedServerPort")).intValue();
    String wsServiceName = (args.length == 0) ? BaseTest.TESTWSSERVICE : args[0];
    final String clusterUrl =
        retrieveClusterIP(domain.getDomainUid(), domain.getClusterName(), domainNS)
            + ":"
            + managedServerPort;
    logger.info(
        "Build and deploy WebService App: "
            + appName
            + "."
            + archiveExt
            + " in the admin pod with web service name "
            + wsServiceName);

    // Create app dir in the admin pod
    StringBuffer mkdirCmd = new StringBuffer(" -- bash -c 'mkdir -p ");
    mkdirCmd.append(appLocationInPod + "'");

    // Create app dir in the admin pod
    kubectlexec(adminServerPod, domainNS, mkdirCmd.toString());

    // Create WEB-INF in the app dir
    mkdirCmd = new StringBuffer(" -- bash -c 'mkdir -p ");
    mkdirCmd.append(appLocationInPod + "/WEB-INF'");
    kubectlexec(adminServerPod, domainNS, mkdirCmd.toString());

    // Copy shell script to the admin pod
    copyFileViaCat(scriptPathOnHost, scriptPathInPod, adminServerPod, domainNS);

    // Copy all App files to the admin pod
    copyAppFilesToPod(appLocationOnHost, appLocationInPod, adminServerPod, domainNS);

    // Copy all App files to the admin pod
    copyAppFilesToPod(
        appLocationOnHost + "/WEB-INF", appLocationInPod + "/WEB-INF", adminServerPod, domainNS);

    logger.info("Creating WebService and WebService Servlet Client Applications");

    // Run the script to build WAR, EAR or JAR file and deploy the App in the admin pod
    domain.callShellScriptToBuildDeployAppInPod(
        appName, scriptName, username, password, clusterUrl, wsServiceName);
  }

  public static ExecResult loginAndPushImageToOcir(String image) throws Exception {
    String dockerLoginAndPushCmd =
        "docker login "
            + System.getenv("REPO_REGISTRY")
            + " -u "
            + System.getenv("REPO_USERNAME")
            + " -p \""
            + System.getenv("REPO_PASSWORD")
            + "\" && docker push "
            + image;
    ExecResult result = TestUtils.exec(dockerLoginAndPushCmd);
    logger.info(
        "cmd "
            + dockerLoginAndPushCmd
            + "\n result "
            + result.stdout()
            + "\n err "
            + result.stderr());
    return result;
  }

  public static ExecResult kubectlpatch(String domainUid, String domainNS, String patchStr)
      throws Exception {
    String cmd =
        "kubectl patch domain "
            + domainUid
            + " -n "
            + domainNS
            + " -p "
            + patchStr
            + " --type merge";
    return exec(cmd, true);
  }
}<|MERGE_RESOLUTION|>--- conflicted
+++ resolved
@@ -1051,12 +1051,8 @@
 
   public static void createDirUnderDomainPV(String dirPath) throws Exception {
     dirPath = dirPath.replace(BaseTest.getPvRoot(), "/sharedparent/");
-<<<<<<< HEAD
-    String crdCmd = BaseTest.getProjectRoot()
-=======
     String crdCmd =
         BaseTest.getProjectRoot()
->>>>>>> 56a8e769
         + "/src/integration-tests/bash/krun.sh -m " + BaseTest.getPvRoot() + ":/sharedparent -c 'mkdir -m 777 -p "
         + dirPath
         + "'";
@@ -1247,14 +1243,8 @@
     return myKeyStore;
   }
 
-<<<<<<< HEAD
-
-  /**
-   * Check command in loop.
-=======
   /**
    * Checks command in a loop.
->>>>>>> 56a8e769
    * @param cmd command to run in the loop
    * @param matchStr expected string to match in the output
    * @throws Exception exception if fails to execute
