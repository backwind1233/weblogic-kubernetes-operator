// Copyright 2019, Oracle Corporation and/or its affiliates.  All rights reserved.
// Licensed under the Universal Permissive License v 1.0 as shown at
// http://oss.oracle.com/licenses/upl.

package oracle.kubernetes.operator;

import java.util.Map;
import java.util.regex.Matcher;
import java.util.regex.Pattern;

import oracle.kubernetes.operator.utils.Domain;
import oracle.kubernetes.operator.utils.ExecResult;
import oracle.kubernetes.operator.utils.Operator;
import oracle.kubernetes.operator.utils.TestUtils;
import org.junit.AfterClass;
import org.junit.Assume;
import org.junit.BeforeClass;
import org.junit.FixMethodOrder;
import org.junit.Test;
import org.junit.runners.MethodSorters;

/**
 * Simple JUnit test file used for testing Operator.
 *
 * <p>This test is used for testing operator working with Elastic Stack
 */
@FixMethodOrder(MethodSorters.NAME_ASCENDING)
public class ItElasticLogging extends BaseTest {
  private static final String elasticStackYamlLoc =
      "kubernetes/samples/scripts/elasticsearch-and-kibana/elasticsearch_and_kibana.yaml";
  private static Operator operator;
  private static Domain domain;
  private static String k8sExecCmdPrefix;
  private static String elasticSearchURL;
  private static Map<String, Object> testVarMap;

  /**
   * This method gets called only once before any of the test methods are executed. It does the
   * initialization of the integration test properties defined in OperatorIT.properties and setting
   * the resultRoot, pvRoot and projectRoot attributes. It installs Elastic Stack, verifies Elastic
   * Stack is ready to use, creates an operator and a Weblogic domain
   *
   * @throws Exception exception
   */
  @BeforeClass
  public static void staticPrepare() throws Exception {
    if (!QUICKTEST) {
      // initialize test properties and create the directories
      initialize(APP_PROPS_FILE);

      // Install Elastic Stack
      StringBuffer cmd =
          new StringBuffer("kubectl apply -f ")
              .append(getProjectRoot())
              .append("/")
              .append(elasticStackYamlLoc);
      logger.info("Command to Install Elastic Stack: " + cmd.toString());
      TestUtils.exec(cmd.toString());

      // Create operator-elk
      if (operator == null) {
        logger.info("Creating Operator & waiting for the script to complete execution");
        operator = TestUtils.createOperator(OPERATOR1_ELK_YAML, "2/2");
      }

      // create domain
      if (domain == null) {
        logger.info("Creating WLS Domain & waiting for the script to complete execution");
        domain = TestUtils.createDomain(DOMAINONPV_WLST_YAML);
        domain.verifyDomainCreated();
      }

      // Get Elasticsearch host and port from yaml file and build Elasticsearch URL
      testVarMap = TestUtils.loadYaml(OPERATOR1_ELK_YAML);
      String operatorPodName = operator.getOperatorPodName();
      StringBuffer elasticSearchUrlBuff =
          new StringBuffer("http://")
              .append(testVarMap.get("elasticSearchHost"))
              .append(":")
              .append(testVarMap.get("elasticSearchPort"));
      elasticSearchURL = elasticSearchUrlBuff.toString();
      Assume.assumeFalse(
          "Got null when building Elasticsearch URL", elasticSearchURL.contains("null"));

      // Create the prefix of k8s exec command
      StringBuffer k8sExecCmdPrefixBuff =
          new StringBuffer("kubectl exec -it ")
              .append(operatorPodName)
              .append(" -n ")
              .append(operator.getOperatorNamespace())
              .append(" -- /bin/bash -c ")
              .append("'curl ")
              .append(elasticSearchURL);
      k8sExecCmdPrefix = k8sExecCmdPrefixBuff.toString();

      // Verify that Elastic Stack is ready to use
      verifyElasticStackReady();
    }
  }

  /**
   * Releases k8s cluster lease, archives result, pv directories and uninstall Elastic Stack.
   *
   * @throws Exception exception
   */
  @AfterClass
  public static void staticUnPrepare() throws Exception {
    if (!QUICKTEST) {
      logger.info("+++++++++++++++++++++++++++++++++---------------------------------+");
      logger.info("BEGIN");
      logger.info("Run once, release cluster lease");

      // Uninstall Elastic Stack
      StringBuffer cmd =
          new StringBuffer("kubectl delete -f ")
              .append(getProjectRoot())
              .append("/")
              .append(elasticStackYamlLoc);
      logger.info("Command to uninstall Elastic Stack: " + cmd.toString());
      TestUtils.exec(cmd.toString());

      tearDown(new Object() {}.getClass().getEnclosingClass().getSimpleName());

      logger.info("SUCCESS");
    }
  }

  private static void verifyElasticStackReady() throws Exception {
    // Get Logstash info
    String healthStatus = execElasticStackStatusCheck("*logstash*", "$1");
    String indexStatus = execElasticStackStatusCheck("*logstash*", "$2");
    String indexName = execElasticStackStatusCheck("*logstash*", "$3");

    // Verify that the health status of Logstash
    Assume.assumeNotNull(healthStatus);
    Assume.assumeTrue(
        "Logstash is not ready!",
        healthStatus.equalsIgnoreCase("yellow") || healthStatus.equalsIgnoreCase("green"));
    // Verify that the index is open for use
    Assume.assumeNotNull(indexStatus);
    Assume.assumeTrue("Logstash index is not open!", indexStatus.equalsIgnoreCase("open"));
    // Add the index name to a Map
    Assume.assumeNotNull(indexName);
    testVarMap.put("indexName", indexName);

    // Get Kibana info
    healthStatus = execElasticStackStatusCheck("*kibana*", "$1");
    indexStatus = execElasticStackStatusCheck("*kibana*", "$2");

    // Verify that the health status of Kibana
    Assume.assumeNotNull(healthStatus);
    Assume.assumeTrue(
        "Kibana is not ready!",
        healthStatus.equalsIgnoreCase("yellow") || healthStatus.equalsIgnoreCase("green"));
    // Verify that the index is open for use
    Assume.assumeNotNull(indexStatus);
    Assume.assumeTrue("Kibana index is not open!", indexStatus.equalsIgnoreCase("open"));
  }

  private static String execElasticStackStatusCheck(String indexName, String varLoc)
      throws Exception {
    StringBuffer k8sExecCmdPrefixBuff = new StringBuffer(k8sExecCmdPrefix);
    String cmd =
        k8sExecCmdPrefixBuff
            .append("/_cat/indices/")
            .append(indexName)
            .append(" | awk '\\''{ print ")
            .append(varLoc)
            .append(" }'\\'")
            .toString();
    logger.info("Command to exec Elastic Stack status check: " + cmd);
    ExecResult result = TestUtils.exec(cmd);
    logger.info("Results: " + result.stdout());

    return result.stdout();
  }

  /**
   * Use Elasticsearch Count API to query logs of level=INFO. Verify that total number of logs for
   * level=INFO is not zero and failed count is zero
   *
   * @throws Exception exception
   */
  @Test
  public void testLogLevelSearch() throws Exception {
    Assume.assumeFalse(QUICKTEST);
    String testMethodName = new Object() {}.getClass().getEnclosingMethod().getName();
    logTestBegin(testMethodName);

    // Verify that number of logs is not zero and failed count is zero
    String regex = ".*count\":(\\d+),.*failed\":(\\d+)";
    String queryCriteria = "/_count?q=level:INFO";
    verifySearchResults(queryCriteria, regex, true);

    logger.info("SUCCESS - " + testMethodName);
  }

  /**
   * Use Elasticsearch Search APIs to query Operator log info. Verify that log hits for
   * type=weblogic-operator are not empty
   *
   * @throws Exception exception
   */
  @Test
  public void testOperatorLogSearch() throws Exception {
    Assume.assumeFalse(QUICKTEST);
    String testMethodName = new Object() {}.getClass().getEnclosingMethod().getName();
    logTestBegin(testMethodName);

    // Verify that log hits for Operator are not empty
    String regex = ".*took\":(\\d+),.*hits\":\\{(.+)\\}";
    String queryCriteria = "/_search?q=type:weblogic-operator";
    verifySearchResults(queryCriteria, regex, false);

    logger.info("SUCCESS - " + testMethodName);
  }

  /**
   * Use Elasticsearch Search APIs to query Weblogic log info. Verify that log hits for Weblogic
   * servers are not empty
   *
   * @throws Exception exception
   */
  @Test
  public void testWeblogicLogSearch() throws Exception {
    Assume.assumeFalse(QUICKTEST);
    String testMethodName = new Object() {}.getClass().getEnclosingMethod().getName();
    logTestBegin(testMethodName);

<<<<<<< HEAD
    Map<String, Object> domainMap = domain.getDomainMap();
    String domainUid = domain.getDomainUid();
=======
    final Map<String, Object> domainMap = domain.getDomainMap();
    final String domainUid = domain.getDomainUid();
>>>>>>> fe19be28
    final String adminServerName = (String) domainMap.get("adminServerName");
    final String adminServerPodName = domainUid + "-" + adminServerName;
    final String managedServerNameBase = domainMap.get("managedServerNameBase").toString();
    final String managedServerPodName = domainUid + "-" + managedServerNameBase + "1";

    // Wait 30 seconds for WLS log to be pushed to ELK Stack
    logger.info("Wait 30 seconds for WLS log to be pushed to ELK Stack");
    Thread.sleep(30 * 1000);

    // Verify that log hits for admin server are not empty
    String regex = ".*took\":(\\d+),.*hits\":\\{(.+)\\}";
    String queryCriteria = "/_search?q=log:" + adminServerPodName + " | grep RUNNING";
    verifySearchResults(queryCriteria, regex, false);

    // Verify that log hits for managed server are not empty
    queryCriteria = "/_search?q=log:" + managedServerPodName + " | grep RUNNING";
    verifySearchResults(queryCriteria, regex, false);

    logger.info("SUCCESS - " + testMethodName);
  }

  private void verifySearchResults(String queryCriteria, String regex, boolean checkCount)
      throws Exception {
    String results = execElasticStackQuery(queryCriteria);

    int count = -1;
    int failedCount = -1;
    String hits = "";
    Pattern pattern = Pattern.compile(regex);
    Matcher matcher = pattern.matcher(results);
    if (matcher.find()) {
      count = Integer.parseInt(matcher.group(1));
      if (checkCount) {
        failedCount = Integer.parseInt(matcher.group(2));
      } else {
        hits = matcher.group(2);
      }
    }

    Assume.assumeTrue("Total count of logs should be more than 0!", count > 0);
    logger.info("Total count of logs: " + count);
    if (checkCount) {
      Assume.assumeTrue("Total failed count should be 0!", failedCount == 0);
      logger.info("Total failed count: " + failedCount);
    } else {
      Assume.assumeFalse("Total hits of search is empty!", hits.isEmpty());
    }
  }

  private String execElasticStackQuery(String queryCriteria) throws Exception {
    StringBuffer k8sExecCmdPrefixBuff = new StringBuffer(k8sExecCmdPrefix);
    int offset = k8sExecCmdPrefixBuff.indexOf("http");
    k8sExecCmdPrefixBuff.insert(offset, " -X GET ");
    String indexName = (String) testVarMap.get("indexName");
    String cmd =
        k8sExecCmdPrefixBuff
            .append("/")
            .append(indexName)
            .append(queryCriteria)
            .append("'")
            .toString();
    logger.info("Command to search: " + cmd);
    ExecResult result = TestUtils.exec(cmd);

    return result.stdout();
  }
}<|MERGE_RESOLUTION|>--- conflicted
+++ resolved
@@ -227,13 +227,8 @@
     String testMethodName = new Object() {}.getClass().getEnclosingMethod().getName();
     logTestBegin(testMethodName);
 
-<<<<<<< HEAD
-    Map<String, Object> domainMap = domain.getDomainMap();
-    String domainUid = domain.getDomainUid();
-=======
     final Map<String, Object> domainMap = domain.getDomainMap();
     final String domainUid = domain.getDomainUid();
->>>>>>> fe19be28
     final String adminServerName = (String) domainMap.get("adminServerName");
     final String adminServerPodName = domainUid + "-" + adminServerName;
     final String managedServerNameBase = domainMap.get("managedServerNameBase").toString();
