// Copyright 2018, Oracle Corporation and/or its affiliates.  All rights reserved.
// Licensed under the Universal Permissive License v 1.0 as shown at
// http://oss.oracle.com/licenses/upl.

package oracle.kubernetes.operator;

import java.nio.file.Files;
import java.nio.file.Paths;
import java.util.Map;
import java.util.Properties;
import java.util.logging.FileHandler;
import java.util.logging.Level;
import java.util.logging.Logger;
import java.util.logging.SimpleFormatter;
import javax.jms.Connection;
import javax.jms.ConnectionFactory;
import oracle.kubernetes.operator.utils.Domain;
import oracle.kubernetes.operator.utils.ExecCommand;
import oracle.kubernetes.operator.utils.ExecResult;
import oracle.kubernetes.operator.utils.Operator;
import oracle.kubernetes.operator.utils.TestUtils;

/**
 * Base class which contains common methods to create/shutdown operator and domain. IT tests can
 * extend this class.
 */
public class BaseTest {
  public static final Logger logger = Logger.getLogger("OperatorIT", "OperatorIT");
  public static final String TESTWEBAPP = "testwebapp";

  // property file used to customize operator properties for operator inputs yaml

  public static final String OPERATOR1_YAML = "operator1.yaml";
  public static final String OPERATOR2_YAML = "operator2.yaml";
  public static final String OPERATORBC_YAML = "operator_bc.yaml";
  public static final String OPERATOR_CHAIN_YAML = "operator_chain.yaml";

  // file used to customize domain properties for domain, PV and LB inputs yaml
  public static final String DOMAINONPV_WLST_YAML = "domainonpvwlst.yaml";
  public static final String DOMAINONPV_WDT_YAML = "domainonpvwdt.yaml";
  public static final String DOMAIN_ADMINONLY_YAML = "domainadminonly.yaml";
  public static final String DOMAIN_RECYCLEPOLICY_YAML = "domainrecyclepolicy.yaml";
  public static final String DOMAIN_SAMPLE_DEFAULTS_YAML = "domainsampledefaults.yaml";
  public static final String DOMAININIMAGE_WLST_YAML = "domaininimagewlst.yaml";
  public static final String DOMAININIMAGE_WDT_YAML = "domaininimagewdt.yaml";

  // property file used to configure constants for integration tests
  public static final String APP_PROPS_FILE = "OperatorIT.properties";

  private static String resultRoot = "";
  private static String pvRoot = "";
  private static String resultDir = "";
  private static String userProjectsDir = "";
  private static String projectRoot = "";
  private static String username = "weblogic";
  private static String password = "welcome1";
  private static int maxIterationsPod = 50;
  private static int waitTimePod = 5;
  private static String leaseId = "";
  private static String branchName = "";
  private static String appLocationInPod = "/u01/oracle/apps";
  private static Properties appProps;

  public static boolean QUICKTEST;
  public static boolean SMOKETEST;
  public static boolean JENKINS;
  public static boolean INGRESSPERDOMAIN = true;

  // Set QUICKTEST env var to true to run a small subset of tests.
  // Set SMOKETEST env var to true to run an even smaller subset of tests
  // set INGRESSPERDOMAIN to false to create LB's ingress by kubectl yaml file
  static {
    QUICKTEST =
        System.getenv("QUICKTEST") != null && System.getenv("QUICKTEST").equalsIgnoreCase("true");
    SMOKETEST =
        System.getenv("SMOKETEST") != null && System.getenv("SMOKETEST").equalsIgnoreCase("true");
    if (SMOKETEST) QUICKTEST = true;
    if (System.getenv("JENKINS") != null) {
      JENKINS = new Boolean(System.getenv("JENKINS")).booleanValue();
    }
    if (System.getenv("INGRESSPERDOMAIN") != null) {
      INGRESSPERDOMAIN = new Boolean(System.getenv("INGRESSPERDOMAIN")).booleanValue();
    }
  }

  public static void initialize(String appPropsFile) throws Exception {

    // load app props defined
    appProps = TestUtils.loadProps(appPropsFile);

    // check app props
    String baseDir = appProps.getProperty("baseDir");
    if (baseDir == null) {
      throw new IllegalArgumentException("FAILURE: baseDir is not set");
    }
    username = appProps.getProperty("username", username);
    password = appProps.getProperty("password", password);
    maxIterationsPod =
        new Integer(appProps.getProperty("maxIterationsPod", "" + maxIterationsPod)).intValue();
    waitTimePod = new Integer(appProps.getProperty("waitTimePod", "" + waitTimePod)).intValue();
    if (System.getenv("RESULT_ROOT") != null) {
      resultRoot = System.getenv("RESULT_ROOT");
    } else {
      resultRoot = baseDir + "/" + System.getProperty("user.name") + "/wl_k8s_test_results";
    }
    if (System.getenv("PV_ROOT") != null) {
      pvRoot = System.getenv("PV_ROOT");
    } else {
      pvRoot = resultRoot;
    }
    if (System.getenv("LEASE_ID") != null) {
      leaseId = System.getenv("LEASE_ID");
    }
    resultDir = resultRoot + "/acceptance_test_tmp";
    userProjectsDir = resultDir + "/user-projects";
    projectRoot = System.getProperty("user.dir") + "/..";

    // BRANCH_NAME var is used in Jenkins job
    if (System.getenv("BRANCH_NAME") != null) {
      branchName = System.getenv("BRANCH_NAME");
    } else {
      branchName = TestUtils.getGitBranchName();
    }

    // for manual/local run, do cleanup
    if (System.getenv("WERCKER") == null && System.getenv("JENKINS") == null) {

      // delete k8s artifacts created if any, delete PV directories
      ExecResult clnResult = cleanup();
      /* if (clnResult.exitValue() != 0) {
        throw new RuntimeException(
            "FAILED: Command to call cleanup script failed " + clnResult.stderr());
      } */
      logger.info(
          "Command to call cleanup script returned "
              + clnResult.stdout()
              + "\n"
              + clnResult.stderr());
    }

    if (System.getenv("JENKINS") != null) {
      logger.info("Creating " + resultRoot + "/acceptance_test_tmp");
      TestUtils.exec(
          "/usr/local/packages/aime/ias/run_as_root \"mkdir -p "
              + resultRoot
              + "/acceptance_test_tmp\"");
      TestUtils.exec(
          "/usr/local/packages/aime/ias/run_as_root \"chmod 777 "
              + resultRoot
              + "/acceptance_test_tmp\"");
      logger.info("Creating " + pvRoot + "/acceptance_test_pv");
      TestUtils.exec(
          "/usr/local/packages/aime/ias/run_as_root \"mkdir -p "
              + pvRoot
              + "/acceptance_test_pv\"");
      TestUtils.exec(
          "/usr/local/packages/aime/ias/run_as_root \"chmod 777 "
              + pvRoot
              + "/acceptance_test_pv\"");
    }

    // create resultRoot, PVRoot, etc
    Files.createDirectories(Paths.get(resultRoot));
    Files.createDirectories(Paths.get(resultDir));
    Files.createDirectories(Paths.get(userProjectsDir));

    // create file handler
    FileHandler fh = new FileHandler(resultDir + "/java_test_suite.out");
    SimpleFormatter formatter = new SimpleFormatter();
    fh.setFormatter(formatter);
    logger.addHandler(fh);
    logger.info("Adding file handler, logging to file at " + resultDir + "/java_test_suite.out");

    // for manual/local run, create file handler, create PVROOT
    if (System.getenv("WERCKER") == null && System.getenv("JENKINS") == null) {
      logger.info("Creating PVROOT " + pvRoot);
      Files.createDirectories(Paths.get(pvRoot));
      ExecResult result = ExecCommand.exec("chmod 777 " + pvRoot);
      if (result.exitValue() != 0) {
        throw new RuntimeException(
            "FAILURE: Couldn't change permissions for PVROOT " + result.stderr());
      }
    }

    logger.info("appProps = " + appProps);
    logger.info("maxIterationPod = " + appProps.getProperty("maxIterationsPod"));
    logger.info(
        "maxIterationPod with default= "
            + appProps.getProperty("maxIterationsPod", "" + maxIterationsPod));
    logger.info("RESULT_ROOT =" + resultRoot);
    logger.info("PV_ROOT =" + pvRoot);
    logger.info("userProjectsDir =" + userProjectsDir);
    logger.info("projectRoot =" + projectRoot);
    logger.info("branchName =" + branchName);

    logger.info("Env var RESULT_ROOT " + System.getenv("RESULT_ROOT"));
    logger.info("Env var PV_ROOT " + System.getenv("PV_ROOT"));
    logger.info("Env var K8S_NODEPORT_HOST " + System.getenv("K8S_NODEPORT_HOST"));
    logger.info("Env var IMAGE_NAME_OPERATOR= " + System.getenv("IMAGE_NAME_OPERATOR"));
    logger.info("Env var IMAGE_TAG_OPERATOR " + System.getenv("IMAGE_TAG_OPERATOR"));
    logger.info(
        "Env var IMAGE_PULL_POLICY_OPERATOR " + System.getenv("IMAGE_PULL_POLICY_OPERATOR"));
    logger.info(
        "Env var IMAGE_PULL_SECRET_OPERATOR " + System.getenv("IMAGE_PULL_SECRET_OPERATOR"));
    logger.info(
        "Env var IMAGE_PULL_SECRET_WEBLOGIC " + System.getenv("IMAGE_PULL_SECRET_WEBLOGIC"));
    logger.info("Env var BRANCH_NAME " + System.getenv("BRANCH_NAME"));
  }

  /**
   * Access Admin REST endpoint using admin node host and node port
   *
   * @throws Exception
   */
  public void testAdminServerExternalService(Domain domain) throws Exception {
    logger.info("Inside testAdminServerExternalService");
    TestUtils.renewK8sClusterLease(getProjectRoot(), getLeaseId());
    domain.verifyAdminServerExternalService(getUsername(), getPassword());
    logger.info("Done - testAdminServerExternalService");
  }

  /**
   * Verify t3channel port by deploying webapp using the port
   *
   * @throws Exception
   */
  public void testAdminT3Channel(Domain domain) throws Exception {
    logger.info("Inside testAdminT3Channel");
    TestUtils.renewK8sClusterLease(getProjectRoot(), getLeaseId());
    Map<String, Object> domainMap = domain.getDomainMap();
    // check if the property is set to true
    Boolean exposeAdmint3Channel = (Boolean) domainMap.get("exposeAdminT3Channel");

    if (exposeAdmint3Channel != null && exposeAdmint3Channel.booleanValue()) {
      ExecResult result =
          TestUtils.kubectlexecNoCheck(
              domain.getDomainUid() + ("-") + domainMap.get("adminServerName"),
              "" + domainMap.get("namespace"),
              " -- mkdir -p " + appLocationInPod);
      if (result.exitValue() != 0) {
        throw new RuntimeException(
            "FAILURE: command to create directory "
                + appLocationInPod
                + " in the pod failed, returned "
                + result.stderr()
                + " "
                + result.stdout());
      }

      domain.deployWebAppViaWLST(
          TESTWEBAPP,
          getProjectRoot() + "/src/integration-tests/apps/testwebapp.war",
          appLocationInPod,
          getUsername(),
          getPassword());
      domain.verifyWebAppLoadBalancing(TESTWEBAPP);

      /* The below check is done for domain-home-in-image domains, it needs 12.2.1.3 patched image
       * otherwise managed servers will see unicast errors after app deployment and run as standalone servers, not in cluster.
       * Here is the error message
       * <Jan 18, 2019 8:54:16,214 PM GMT> <Error> <Kernel> <BEA-000802> <ExecuteRequest failed
       * java.lang.AssertionError: LocalGroup should atleast have the local server!.
       * java.lang.AssertionError: LocalGroup should atleast have the local server!
       * 	at weblogic.cluster.messaging.internal.GroupImpl.send(GroupImpl.java:176)
       * 	at weblogic.cluster.messaging.internal.server.UnicastFragmentSocket.send(UnicastFragmentSocket.java:97)
       * 	at weblogic.cluster.FragmentSocketWrapper.send(FragmentSocketWrapper.java:84)
       * 	at weblogic.cluster.UnicastSender.send(UnicastSender.java:53)
       * 	at weblogic.cluster.UnicastSender.send(UnicastSender.java:21)
       * 	Truncated. see log file for complete stacktrace
       */

      if (domainMap.containsKey("domainHomeImageBase")) {
        if (domainMap.get("initialManagedServerReplicas") != null
            && ((Integer) domainMap.get("initialManagedServerReplicas")).intValue() >= 1) {

          result =
              ExecCommand.exec(
                  "kubectl logs "
                      + domain.getDomainUid()
                      + ("-")
                      + domainMap.get("managedServerNameBase")
                      + "1 -n "
                      + domainMap.get("namespace")
                      + " | grep BEA-000802");
          if (result.exitValue() == 0) {
            throw new RuntimeException(
                "FAILURE: Managed Servers are not part of the cluster, failing with "
                    + result.stdout()
                    + ". \n Make sure WebLogic Server 12.2.1.3.0 with patch 29135930 applied is used.");
          }
        }
      }

    } else {
      logger.info("exposeAdminT3Channel is false, can not test t3ChannelPort");
    }

    logger.info("Done - testAdminT3Channel");
  }

  /**
   * Verify t3channel port by a JMS connection.
   *
   * @throws Exception
   */
  public void testAdminT3ChannelWithJMS(Domain domain) throws Exception {
    logger.info("Inside testAdminT3ChannelWithJMS");
    ConnectionFactory cf = domain.createJMSConnectionFactory();
    Connection c = cf.createConnection();
    logger.info("Connection created successfully before cycle.");
    domain.shutdownUsingServerStartPolicy();
    domain.restartUsingServerStartPolicy();
    c = cf.createConnection();
    logger.info("Connection created successfully after cycle");
    c.close();
    logger.info("Done - testAdminT3ChannelWithJMS");
  }

  /**
   * Restarting the domain should not have any impact on Operator managing the domain, web app load
   * balancing and node port service
   *
   * @throws Exception
   */
  public void testDomainLifecyle(Operator operator, Domain domain) throws Exception {
    logger.info("Inside testDomainLifecyle");
    domain.destroy();
    domain.create();
    operator.verifyExternalRESTService();
    operator.verifyDomainExists(domain.getDomainUid());
    domain.verifyDomainCreated();
    // if domain created with domain home in image, re-deploy the webapp and verify load balancing
    if (domain.getDomainMap().containsKey("domainHomeImageBase")) {
      testAdminT3Channel(domain);
    } else {
      domain.verifyWebAppLoadBalancing(TESTWEBAPP);
    }
    domain.verifyAdminServerExternalService(getUsername(), getPassword());
    domain.verifyHasClusterServiceChannelPort("TCP", 8011, TESTWEBAPP + "/");
    logger.info("Done - testDomainLifecyle");
  }

  /**
   * Scale the cluster up/down using Operator REST endpoint, load balancing should adjust
   * accordingly.
   *
   * @throws Exception
   */
  public void testClusterScaling(Operator operator, Domain domain) throws Exception {
    logger.info("Inside testClusterScaling");
    TestUtils.renewK8sClusterLease(getProjectRoot(), getLeaseId());
    Map<String, Object> domainMap = domain.getDomainMap();
    String domainUid = domain.getDomainUid();
    String domainNS = domainMap.get("namespace").toString();
    String managedServerNameBase = domainMap.get("managedServerNameBase").toString();
    int replicas = 3;
    String podName = domain.getDomainUid() + "-" + managedServerNameBase + replicas;
    String clusterName = domainMap.get("clusterName").toString();

    logger.info(
        "Scale domain " + domain.getDomainUid() + " Up to " + replicas + " managed servers");
    operator.scale(domainUid, domainMap.get("clusterName").toString(), replicas);

    logger.info("Checking if managed pod(" + podName + ") is Running");
    TestUtils.checkPodCreated(podName, domainNS);

    logger.info("Checking if managed server (" + podName + ") is Running");
    TestUtils.checkPodReady(podName, domainNS);

    logger.info("Checking if managed service(" + podName + ") is created");
    TestUtils.checkServiceCreated(podName, domainNS);

    int replicaCnt = TestUtils.getClusterReplicas(domainUid, clusterName, domainNS);
    if (replicaCnt != replicas) {
      throw new RuntimeException(
          "FAILURE: Cluster replica doesn't match with scaled up size "
              + replicaCnt
              + "/"
              + replicas);
    }

    domain.verifyWebAppLoadBalancing(TESTWEBAPP);

    replicas = 2;
    podName = domainUid + "-" + managedServerNameBase + (replicas + 1);
    logger.info("Scale down to " + replicas + " managed servers");
    operator.scale(domainUid, clusterName, replicas);

    logger.info("Checking if managed pod(" + podName + ") is deleted");
    TestUtils.checkPodDeleted(podName, domainNS);

    replicaCnt = TestUtils.getClusterReplicas(domainUid, clusterName, domainNS);
    if (replicaCnt != replicas) {
      throw new RuntimeException(
          "FAILURE: Cluster replica doesn't match with scaled down size "
              + replicaCnt
              + "/"
              + replicas);
    }

    domain.verifyWebAppLoadBalancing(TESTWEBAPP);

    logger.info("Done - testClusterScaling");
  }

  /**
   * Scale the cluster up using Weblogic WLDF scaling,
   *
   * @throws Exception
   */
  public void testWLDFScaling(Operator operator, Domain domain) throws Exception {
    logger.info("Inside testWLDFScaling");
    TestUtils.renewK8sClusterLease(getProjectRoot(), getLeaseId());

    Map<String, Object> domainMap = domain.getDomainMap();
    String domainUid = domain.getDomainUid();
    String domainNS = (String) domainMap.get("namespace");
    String adminServerName = (String) domainMap.get("adminServerName");
    String adminPodName = domainUid + "-" + adminServerName;
    String domainName = (String) domainMap.get("domainName");

    String scriptsDir =
        "/scratch/acceptance_test_pv/persistentVolume-"
            + domainUid
            + "/domains/"
            + domainUid
            + "/bin/scripts";

    copyScalingScriptToPod(scriptsDir, domainUid, adminPodName, domainNS);
    TestUtils.createRBACPoliciesForWLDFScaling();

    // deploy opensessionapp
    domain.deployWebAppViaWLST(
        "opensessionapp",
        getProjectRoot() + "/src/integration-tests/apps/opensessionapp.war",
        appLocationInPod,
        getUsername(),
        getPassword());

    TestUtils.createWLDFModule(
        adminPodName, domainNS, ((Integer) domainMap.get("t3ChannelPort")).intValue());

    String clusterName = domainMap.get("clusterName").toString();
    int replicaCntBeforeScaleup = TestUtils.getClusterReplicas(domainUid, clusterName, domainNS);
    logger.info("replica count before scaleup " + replicaCntBeforeScaleup);

    logger.info("Scale domain " + domainUid + " by calling the webapp");

    int replicas = 3;
    callWebAppAndVerifyScaling(domain, replicas);

    int replicaCntAfterScaleup = TestUtils.getClusterReplicas(domainUid, clusterName, domainNS);
    if (replicaCntAfterScaleup <= replicaCntBeforeScaleup) {
      throw new RuntimeException(
          "FAILURE: Cluster replica count has not increased after scaling up, replicaCntBeforeScaleup/replicaCntAfterScaleup "
              + replicaCntBeforeScaleup
              + "/"
              + replicaCntAfterScaleup);
    }

    logger.info("Done - testWLDFScaling");
  }

  /**
   * Restarting Operator should not impact the running domain
   *
   * @throws Exception
   */
  public void testOperatorLifecycle(Operator operator, Domain domain) throws Exception {
    logger.info("Inside testOperatorLifecycle");
    operator.destroy();
    operator.create();
    operator.verifyExternalRESTService();
    operator.verifyDomainExists(domain.getDomainUid());
    domain.verifyDomainCreated();
    logger.info("Done - testOperatorLifecycle");
  }

  public static ExecResult cleanup() throws Exception {
    String cmd =
        "export RESULT_ROOT="
            + getResultRoot()
            + " export PV_ROOT="
            + getPvRoot()
            + " && "
            + getProjectRoot()
            + "/src/integration-tests/bash/cleanup.sh";
    logger.info("Command to call cleanup script " + cmd);
    return ExecCommand.exec(cmd);
  }

  protected void logTestBegin(String testName) throws Exception {
    logger.info("+++++++++++++++++++++++++++++++++---------------------------------+");
    logger.info("BEGIN " + testName);
    // renew lease at the beginning for every test method, leaseId is set only for Wercker
    TestUtils.renewK8sClusterLease(getProjectRoot(), getLeaseId());
  }

  public static String getResultRoot() {
    return resultRoot;
  }

  public static String getPvRoot() {
    return pvRoot;
  }

  public static String getUserProjectsDir() {
    return userProjectsDir;
  }

  public static String getProjectRoot() {
    return projectRoot;
  }

  public static String getUsername() {
    return username;
  }

  public static String getPassword() {
    return password;
  }

  public static String getResultDir() {
    return resultDir;
  }

  public static int getMaxIterationsPod() {
    return maxIterationsPod;
  }

  public static int getWaitTimePod() {
    return waitTimePod;
  }

  public static Properties getAppProps() {
    return appProps;
  }

  public static String getLeaseId() {
    return leaseId;
  }

  public static String getBranchName() {
    return branchName;
  }

  private void copyScalingScriptToPod(
      String dirPathToCreate, String domainUID, String podName, String domainNS) throws Exception {

    // create scripts dir under domain pv
    TestUtils.createDirUnderDomainPV(dirPathToCreate);

    // copy script to pod
    TestUtils.copyFileViaCat(
        getProjectRoot() + "/src/scripts/scaling/scalingAction.sh",
        "/shared/domains/" + domainUID + "/bin/scripts/scalingAction.sh",
        podName,
        domainNS);
  }

  private void callWebAppAndVerifyScaling(Domain domain, int replicas) throws Exception {
    Map<String, Object> domainMap = domain.getDomainMap();
    String domainNS = domainMap.get("namespace").toString();
    String domainUid = domain.getDomainUid();
    String clusterName = domainMap.get("clusterName").toString();

    // call opensessionapp
    domain.callWebAppAndVerifyLoadBalancing("opensessionapp", false);
    logger.info("Sleeping for 30 seconds for scaleup");
    Thread.sleep(30 * 1000);

    int replicaCntAfterScaleup = TestUtils.getClusterReplicas(domainUid, clusterName, domainNS);
    String managedServerNameBase = (String) domainMap.get("managedServerNameBase");
    for (int i = replicas; i <= replicaCntAfterScaleup; i++) {
      String podName = domain.getDomainUid() + "-" + managedServerNameBase + i;

      logger.info("Checking if managed pod(" + podName + ") is Running");
      TestUtils.checkPodCreated(podName, domainNS);

      logger.info("Checking if managed server (" + podName + ") is Running");
      TestUtils.checkPodReady(podName, domainNS);

      logger.info("Checking if managed service(" + podName + ") is created");
      TestUtils.checkServiceCreated(podName, domainNS);
    }
  }

  public static void tearDown() throws Exception {
<<<<<<< HEAD
=======
    logger.log(
        Level.INFO,
        "TEARDOWN: Starting Test Run TearDown (cleanup and state-dump)."
            + " Note that if the test failed previous to tearDown, "
            + " the error that caused the test failure may be reported "
            + "after the tearDown completes. Note that tearDown itself may report errors,"
            + " but this won't affect the outcome of the test results.");
>>>>>>> 50502a0e
    StringBuffer cmd =
        new StringBuffer("export RESULT_ROOT=$RESULT_ROOT && export PV_ROOT=$PV_ROOT && ");
    cmd.append(BaseTest.getProjectRoot())
        .append("/integration-tests/src/test/resources/statedump.sh");
    logger.info("Running " + cmd);

<<<<<<< HEAD
    ExecResult result = ExecCommand.exec(cmd.toString());
    if (result.exitValue() == 0) {
      logger.info("Executed statedump.sh " + result.stdout());
=======
    // renew lease before callin statedump.sh
    TestUtils.renewK8sClusterLease(getProjectRoot(), getLeaseId());

    ExecResult result = ExecCommand.exec(cmd.toString());
    if (result.exitValue() == 0) {
      // logger.info("Executed statedump.sh " + result.stdout());
>>>>>>> 50502a0e
    } else {
      logger.info("Execution of statedump.sh failed, " + result.stderr() + "\n" + result.stdout());
    }

<<<<<<< HEAD
    // if (JENKINS) {
    result = cleanup();
    logger.info("cleanup result =" + result.stdout() + "\n " + result.stderr());
    // }
=======
    TestUtils.renewK8sClusterLease(getProjectRoot(), getLeaseId());

    if (JENKINS) {
      result = cleanup();
      if (result.exitValue() != 0) {
        logger.info("cleanup result =" + result.stdout() + "\n " + result.stderr());
      }
    }
>>>>>>> 50502a0e

    if (getLeaseId() != "") {
      logger.info("Release the k8s cluster lease");
      TestUtils.releaseLease(getProjectRoot(), getLeaseId());
    }
  }
}<|MERGE_RESOLUTION|>--- conflicted
+++ resolved
@@ -586,8 +586,6 @@
   }
 
   public static void tearDown() throws Exception {
-<<<<<<< HEAD
-=======
     logger.log(
         Level.INFO,
         "TEARDOWN: Starting Test Run TearDown (cleanup and state-dump)."
@@ -595,35 +593,22 @@
             + " the error that caused the test failure may be reported "
             + "after the tearDown completes. Note that tearDown itself may report errors,"
             + " but this won't affect the outcome of the test results.");
->>>>>>> 50502a0e
     StringBuffer cmd =
         new StringBuffer("export RESULT_ROOT=$RESULT_ROOT && export PV_ROOT=$PV_ROOT && ");
     cmd.append(BaseTest.getProjectRoot())
         .append("/integration-tests/src/test/resources/statedump.sh");
     logger.info("Running " + cmd);
 
-<<<<<<< HEAD
-    ExecResult result = ExecCommand.exec(cmd.toString());
-    if (result.exitValue() == 0) {
-      logger.info("Executed statedump.sh " + result.stdout());
-=======
     // renew lease before callin statedump.sh
     TestUtils.renewK8sClusterLease(getProjectRoot(), getLeaseId());
 
     ExecResult result = ExecCommand.exec(cmd.toString());
     if (result.exitValue() == 0) {
       // logger.info("Executed statedump.sh " + result.stdout());
->>>>>>> 50502a0e
     } else {
       logger.info("Execution of statedump.sh failed, " + result.stderr() + "\n" + result.stdout());
     }
 
-<<<<<<< HEAD
-    // if (JENKINS) {
-    result = cleanup();
-    logger.info("cleanup result =" + result.stdout() + "\n " + result.stderr());
-    // }
-=======
     TestUtils.renewK8sClusterLease(getProjectRoot(), getLeaseId());
 
     if (JENKINS) {
@@ -632,7 +617,6 @@
         logger.info("cleanup result =" + result.stdout() + "\n " + result.stderr());
       }
     }
->>>>>>> 50502a0e
 
     if (getLeaseId() != "") {
       logger.info("Release the k8s cluster lease");
