<!-- Copyright 2017, 2018, Oracle Corporation. All Rights Reserved. -->
<!-- This is unreleased proprietary source code of Oracle Corporation -->
<project xmlns="http://maven.apache.org/POM/4.0.0"
         xmlns:xsi="http://www.w3.org/2001/XMLSchema-instance"
         xsi:schemaLocation="http://maven.apache.org/POM/4.0.0 http://maven.apache.org/xsd/maven-4.0.0.xsd">
  <modelVersion>4.0.0</modelVersion>

<<<<<<< HEAD
	<groupId>oracle.kubernetes</groupId>
	<artifactId>operator-parent</artifactId>
	<version>1.1</version>
=======
  <groupId>oracle.kubernetes</groupId>
  <artifactId>operator-parent</artifactId>
  <version>2.0-SNAPSHOT</version>
>>>>>>> fff29458

  <modules>
    <module>model</module>
    <module>operator</module>
    <module>swagger</module>
    <module>integration-tests</module>
    <module>kubernetes</module>
    <module>json-schema-maven-plugin</module>
    <module>json-schema</module>
  </modules>

  <scm>
    <connection>scm:git:git@github.com:oracle/weblogic-kubernetes-operator.git</connection>
    <developerConnection>scm:git:git@github.com:oracle/weblogic-kubernetes-operator.git
    </developerConnection>
    <url>https://github.com/oracle/weblogic-kubernetes-operator</url>
    <tag>HEAD</tag>
  </scm>

  <description>Oracle Weblogic Server Kubernetes Operator</description>
  <name>weblogic-kubernetes-operator</name>
  <packaging>pom</packaging>

  <url>https://oracle.github.io/weblogic-kubernetes-operator</url>
  <inceptionYear>2017</inceptionYear>
  <licenses>
    <license>
      <name>The Universal Permissive License (UPL), Version 1.0</name>
      <url>https://github.com/oracle/weblogic-kubernetes-operator/blob/master/LICENSE</url>
    </license>
  </licenses>

  <repositories>
    <repository>
      <id>oss-sonatype</id>
      <name>oss-sonatype</name>
      <url>https://oss.sonatype.org/content/repositories/releases/</url>
      <!-- For if we need to work with kubernetes-client/java snapshot releases
        <snapshots> <enabled>true</enabled> </snapshots> -->
    </repository>
  </repositories>

  <build>
    <plugins>
      <plugin>
        <groupId>org.apache.maven.plugins</groupId>
        <artifactId>maven-release-plugin</artifactId>
        <version>2.5.3</version>
      </plugin>

<<<<<<< HEAD
			<plugin>
				<groupId>org.apache.maven.plugins</groupId>
				<artifactId>maven-javadoc-plugin</artifactId>
				<version>3.0.1</version>
				<configuration>
					<aggregate>true</aggregate>
					<show>public</show>
					<author>false</author>
					<!-- later Copyright 2018, {currentYear} -->
					<bottom><![CDATA[<p>Copyright 2018, <a href="http://www.oracle.com">Oracle Corporation</a> and/or its affiliates.  All rights reserved. <br />Licensed under the Universal Permissive License v 1.0 as shown at <a href="http://oss.oracle.com/licenses/upl">http://oss.oracle.com/licenses/upl</a>.<p>]]></bottom>
					<doctitle>Oracle WebLogic Server Kubernetes Operator v${project.version} API</doctitle>
				</configuration>
			</plugin>
			<plugin>
				<groupId>com.coveo</groupId>
				<artifactId>fmt-maven-plugin</artifactId>
				<version>2.4.0</version>
				<executions>
					<execution>
						<phase>test</phase>
						<goals>
							<goal>check</goal>
						</goals>
					</execution>
				</executions>
			</plugin>
=======
      <plugin>
        <groupId>org.apache.maven.plugins</groupId>
        <artifactId>maven-javadoc-plugin</artifactId>
        <version>3.0.1</version>
        <configuration>
          <aggregate>true</aggregate>
          <show>public</show>
          <author>false</author>
          <!-- later Copyright 2018, {currentYear} -->
          <bottom>
            <![CDATA[<p>Copyright 2018, <a href="http://www.oracle.com">Oracle Corporation</a> and/or its affiliates.  All rights reserved. <br />Licensed under the Universal Permissive License v 1.0 as shown at <a href="http://oss.oracle.com/licenses/upl">http://oss.oracle.com/licenses/upl</a>.<p>]]></bottom>
          <doctitle>Oracle WebLogic Server Kubernetes Operator v${project.version} API</doctitle>
        </configuration>
      </plugin>
      <plugin>
        <groupId>com.coveo</groupId>
        <artifactId>fmt-maven-plugin</artifactId>
        <version>2.4.0</version>
        <executions>
          <execution>
            <phase>test</phase>
            <goals>
              <goal>check</goal>
            </goals>
          </execution>
        </executions>
      </plugin>
>>>>>>> fff29458

    </plugins>
  </build>

  <profiles>

    <profile>
      <id>sign-artifacts</id>
      <build>
        <plugins>
          <plugin>
            <groupId>org.apache.maven.plugins</groupId>
            <artifactId>maven-gpg-plugin</artifactId>
            <version>1.5</version>
            <executions>
              <execution>
                <id>sign-artifacts</id>
                <phase>verify</phase>
                <goals>
                  <goal>sign</goal>
                </goals>
              </execution>
            </executions>
          </plugin>
        </plugins>
      </build>
    </profile>

    <profile>
      <id>integration-tests</id>
      <properties>
        <src-integration-test>${project.basedir}/src/integration-test/java</src-integration-test>
      </properties>
      <build>
        <plugins>
          <plugin>
            <groupId>org.codehaus.mojo</groupId>
            <artifactId>build-helper-maven-plugin</artifactId>
            <version>3.0.0</version>
            <executions>
              <execution>
                <id>add-test-source</id>
                <phase>generate-test-resources</phase>
                <goals>
                  <goal>add-test-source</goal>
                </goals>
                <configuration>
                  <sources>
                    <source>${src-integration-test}</source>
                  </sources>
                </configuration>
              </execution>
            </executions>
          </plugin>

          <plugin>
            <groupId>org.apache.maven.plugins</groupId>
            <artifactId>maven-failsafe-plugin</artifactId>
            <version>2.20.1</version>
            <configuration> <!-- run tests in parallel -->
              <encoding>UTF-8</encoding>
              <argLine>${failsafeArgLine}</argLine>
              <failIfNoTests>false</failIfNoTests>
              <systemPropertyVariables>
                <!-- Add any system properties here -->
                <!--<project.build.directory>${project.build.directory}</project.build.directory> -->
                <!--<weblogic.operator.root.directory>${basedir}/..</weblogic.operator.root.directory> -->
                <!--<TAGS>${env.TAGS}</TAGS> -->
                <maxThreads>3</maxThreads>
              </systemPropertyVariables>
            </configuration>

            <executions>
              <execution>
                <id>acceptance-test</id>
                <goals>
                  <goal>integration-test</goal>
                  <goal>verify</goal>
                </goals>
                <phase>integration-test</phase>
                <configuration>
                  <!-- do not run unit or integration tests -->
                  <excludes>
                    <exclude>**/*Test.java</exclude>
                    <exclude>**/*IT.java</exclude>
                  </excludes>
                  <!-- just run acceptance tests -->
                  <includes>
                    <include>**/*AT.java</include>
                  </includes>
                </configuration>
              </execution>
            </executions>
          </plugin>
        </plugins>
      </build>
    </profile>

    <profile>
      <id>build-sonar</id>
      <build>
        <plugins>
          <plugin>
            <groupId>org.jacoco</groupId>
            <artifactId>jacoco-maven-plugin</artifactId>
            <version>${jacoco.version}</version>
            <executions>

              <execution>
                <id>pre-unit-test</id>
                <goals>
                  <goal>prepare-agent</goal>
                </goals>
                <configuration>
                  <destFile>${sonar.jacoco.reportPath}</destFile>
                  <propertyName>surefireArgLine</propertyName>
                </configuration>
              </execution>

              <execution>
                <id>post-unit-test</id>
                <phase>test</phase>
                <goals>
                  <goal>report</goal>
                </goals>
                <configuration>
                  <outputDirectory>${jacoco.outputDir}</outputDirectory>
                  <dataFile>${sonar.jacoco.reportPath}</dataFile>
                </configuration>
              </execution>

              <execution>
                <id>pre-integration-test</id>
                <phase>pre-integration-test</phase>
                <goals>
                  <goal>prepare-agent-integration</goal>
                </goals>
                <configuration>
                  <destFile>${sonar.jacoco.itReportPath}</destFile>
                  <propertyName>failsafeArgLine</propertyName>
                </configuration>
              </execution>
              <execution>
                <id>post-integration-test</id>
                <phase>post-integration-test</phase>
                <goals>
                  <goal>report-integration</goal>
                </goals>
                <configuration>
                  <dataFile>${sonar.jacoco.itReportPath}</dataFile>
                  <outputDirectory>$jacoco.itOutputDir}</outputDirectory>
                </configuration>
              </execution>

            </executions>
          </plugin>
        </plugins>
      </build>
    </profile>

    <profile>
      <id>default</id>
      <activation>
        <activeByDefault>true</activeByDefault>
      </activation>
      <properties>
        <surefireArgLine></surefireArgLine>
        <failsafeArgLine></failsafeArgLine>
      </properties>
    </profile>
  </profiles>

<<<<<<< HEAD
	<properties>
		<java.version>1.8</java.version>
		<maven.compiler.source>${java.version}</maven.compiler.source>
		<maven.compiler.target>${java.version}</maven.compiler.target>
		<swagger-core-version>1.5.15</swagger-core-version>
		<gson-version>2.6.2</gson-version>
		<jodatime-version>2.9.3</jodatime-version>
		<maven-plugin-version>1.0.0</maven-plugin-version>
		<junit-version>4.12</junit-version>
		<project.build.sourceEncoding>UTF-8</project.build.sourceEncoding>
		<jersey-version>2.26</jersey-version> <!-- switched from 2.23 to 2.26 to get the RestServer to work -->
		<jackson-version>2.9.6</jackson-version>
		<root-generated-swagger>${project.basedir}/src-generated-swagger</root-generated-swagger>
		<src-generated-swagger>${root-generated-swagger}/main/java</src-generated-swagger>
		<domain-swagger-file>${project.basedir}/swagger/domain.json</domain-swagger-file>
		<skip.unit.tests>false</skip.unit.tests>
		<sonar.java.coveragePlugin>jacoco</sonar.java.coveragePlugin>
		<jacoco.version>0.7.9</jacoco.version>
		<sonar.jacoco.reportPath>${project.build.directory}/jacoco.exec</sonar.jacoco.reportPath>
		<sonar.jacoco.itReportPath>${project.build.directory}/jacoco-it.exec</sonar.jacoco.itReportPath>
		<jacoco.outputDir>${project.build.directory}/jacoco</jacoco.outputDir>
		<jacoco.itOutputDir>${project.build.directory}/jacoco-it</jacoco.itOutputDir>
		<jacoco.destFile>${project.build.directory}/jacoco.exec</jacoco.destFile>
		<sonar-jacoco-listeners.version>1.4</sonar-jacoco-listeners.version>
		<sonar.dynamicAnalysis>reuseReports</sonar.dynamicAnalysis>
		<jacoco.skip>false</jacoco.skip>
	</properties>
=======
  <dependencyManagement>
    <dependencies>
      <dependency>
        <groupId>io.kubernetes</groupId>
        <artifactId>client-java</artifactId>
        <version>3.0.0</version>
      </dependency>
      <dependency>
        <groupId>org.slf4j</groupId>
        <artifactId>slf4j-api</artifactId>
        <version>1.7.25</version>
      </dependency>
      <dependency>
        <groupId>org.hamcrest</groupId>
        <artifactId>hamcrest-junit</artifactId>
        <version>2.0.0.0</version>
      </dependency>
      <dependency>
        <groupId>junit</groupId>
        <artifactId>junit</artifactId>
        <version>4.12</version>
      </dependency>
      <dependency>
        <groupId>com.meterware.simplestub</groupId>
        <artifactId>simplestub</artifactId>
        <version>1.2.9</version>
      </dependency>
    </dependencies>
  </dependencyManagement>

  <dependencies>
    <dependency>
      <groupId>com.jayway.jsonpath</groupId>
      <artifactId>json-path-assert</artifactId>
      <version>2.4.0</version>
      <scope>test</scope>
    </dependency>
  </dependencies>

  <properties>
    <java.version>1.8</java.version>
    <maven.compiler.source>${java.version}</maven.compiler.source>
    <maven.compiler.target>${java.version}</maven.compiler.target>
    <swagger-core-version>1.5.21</swagger-core-version>
    <jodatime-version>2.10.1</jodatime-version>
    <maven-plugin-version>1.0.0</maven-plugin-version>
    <junit-version>4.12</junit-version>
    <project.build.sourceEncoding>UTF-8</project.build.sourceEncoding>
    <jersey-version>2.26
    </jersey-version> <!-- switched from 2.23 to 2.26 to get the RestServer to work -->
    <jackson-version>2.9.7</jackson-version>
    <snakeyaml-version>1.23</snakeyaml-version>
    <guava-version>27.0.1-jre</guava-version>
    <root-generated-swagger>${project.basedir}/src-generated-swagger</root-generated-swagger>
    <src-generated-swagger>${root-generated-swagger}/main/java</src-generated-swagger>
    <domain-swagger-file>${project.basedir}/swagger/domain.json</domain-swagger-file>
    <skip.unit.tests>false</skip.unit.tests>
    <sonar.java.coveragePlugin>jacoco</sonar.java.coveragePlugin>
    <jacoco.version>0.7.9</jacoco.version>
    <sonar.jacoco.reportPath>${project.build.directory}/jacoco.exec</sonar.jacoco.reportPath>
    <sonar.jacoco.itReportPath>${project.build.directory}/jacoco-it.exec</sonar.jacoco.itReportPath>
    <jacoco.outputDir>${project.build.directory}/jacoco</jacoco.outputDir>
    <jacoco.itOutputDir>${project.build.directory}/jacoco-it</jacoco.itOutputDir>
    <jacoco.destFile>${project.build.directory}/jacoco.exec</jacoco.destFile>
    <sonar-jacoco-listeners.version>1.4</sonar-jacoco-listeners.version>
    <sonar.dynamicAnalysis>reuseReports</sonar.dynamicAnalysis>
    <jacoco.skip>false</jacoco.skip>
  </properties>
>>>>>>> fff29458

</project><|MERGE_RESOLUTION|>--- conflicted
+++ resolved
@@ -5,15 +5,9 @@
          xsi:schemaLocation="http://maven.apache.org/POM/4.0.0 http://maven.apache.org/xsd/maven-4.0.0.xsd">
   <modelVersion>4.0.0</modelVersion>
 
-<<<<<<< HEAD
-	<groupId>oracle.kubernetes</groupId>
-	<artifactId>operator-parent</artifactId>
-	<version>1.1</version>
-=======
   <groupId>oracle.kubernetes</groupId>
   <artifactId>operator-parent</artifactId>
   <version>2.0-SNAPSHOT</version>
->>>>>>> fff29458
 
   <modules>
     <module>model</module>
@@ -64,34 +58,6 @@
         <version>2.5.3</version>
       </plugin>
 
-<<<<<<< HEAD
-			<plugin>
-				<groupId>org.apache.maven.plugins</groupId>
-				<artifactId>maven-javadoc-plugin</artifactId>
-				<version>3.0.1</version>
-				<configuration>
-					<aggregate>true</aggregate>
-					<show>public</show>
-					<author>false</author>
-					<!-- later Copyright 2018, {currentYear} -->
-					<bottom><![CDATA[<p>Copyright 2018, <a href="http://www.oracle.com">Oracle Corporation</a> and/or its affiliates.  All rights reserved. <br />Licensed under the Universal Permissive License v 1.0 as shown at <a href="http://oss.oracle.com/licenses/upl">http://oss.oracle.com/licenses/upl</a>.<p>]]></bottom>
-					<doctitle>Oracle WebLogic Server Kubernetes Operator v${project.version} API</doctitle>
-				</configuration>
-			</plugin>
-			<plugin>
-				<groupId>com.coveo</groupId>
-				<artifactId>fmt-maven-plugin</artifactId>
-				<version>2.4.0</version>
-				<executions>
-					<execution>
-						<phase>test</phase>
-						<goals>
-							<goal>check</goal>
-						</goals>
-					</execution>
-				</executions>
-			</plugin>
-=======
       <plugin>
         <groupId>org.apache.maven.plugins</groupId>
         <artifactId>maven-javadoc-plugin</artifactId>
@@ -119,7 +85,6 @@
           </execution>
         </executions>
       </plugin>
->>>>>>> fff29458
 
     </plugins>
   </build>
@@ -292,35 +257,6 @@
     </profile>
   </profiles>
 
-<<<<<<< HEAD
-	<properties>
-		<java.version>1.8</java.version>
-		<maven.compiler.source>${java.version}</maven.compiler.source>
-		<maven.compiler.target>${java.version}</maven.compiler.target>
-		<swagger-core-version>1.5.15</swagger-core-version>
-		<gson-version>2.6.2</gson-version>
-		<jodatime-version>2.9.3</jodatime-version>
-		<maven-plugin-version>1.0.0</maven-plugin-version>
-		<junit-version>4.12</junit-version>
-		<project.build.sourceEncoding>UTF-8</project.build.sourceEncoding>
-		<jersey-version>2.26</jersey-version> <!-- switched from 2.23 to 2.26 to get the RestServer to work -->
-		<jackson-version>2.9.6</jackson-version>
-		<root-generated-swagger>${project.basedir}/src-generated-swagger</root-generated-swagger>
-		<src-generated-swagger>${root-generated-swagger}/main/java</src-generated-swagger>
-		<domain-swagger-file>${project.basedir}/swagger/domain.json</domain-swagger-file>
-		<skip.unit.tests>false</skip.unit.tests>
-		<sonar.java.coveragePlugin>jacoco</sonar.java.coveragePlugin>
-		<jacoco.version>0.7.9</jacoco.version>
-		<sonar.jacoco.reportPath>${project.build.directory}/jacoco.exec</sonar.jacoco.reportPath>
-		<sonar.jacoco.itReportPath>${project.build.directory}/jacoco-it.exec</sonar.jacoco.itReportPath>
-		<jacoco.outputDir>${project.build.directory}/jacoco</jacoco.outputDir>
-		<jacoco.itOutputDir>${project.build.directory}/jacoco-it</jacoco.itOutputDir>
-		<jacoco.destFile>${project.build.directory}/jacoco.exec</jacoco.destFile>
-		<sonar-jacoco-listeners.version>1.4</sonar-jacoco-listeners.version>
-		<sonar.dynamicAnalysis>reuseReports</sonar.dynamicAnalysis>
-		<jacoco.skip>false</jacoco.skip>
-	</properties>
-=======
   <dependencyManagement>
     <dependencies>
       <dependency>
@@ -389,6 +325,5 @@
     <sonar.dynamicAnalysis>reuseReports</sonar.dynamicAnalysis>
     <jacoco.skip>false</jacoco.skip>
   </properties>
->>>>>>> fff29458
 
 </project>