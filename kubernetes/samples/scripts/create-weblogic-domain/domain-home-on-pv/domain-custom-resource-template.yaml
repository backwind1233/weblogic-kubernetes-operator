--- conflicted
+++ resolved
@@ -8,21 +8,11 @@
 metadata:
   name: %DOMAIN_UID%
   namespace: %NAMESPACE%
-<<<<<<< HEAD
-  labels:
-    weblogic.resourceVersion: domain-v2
-    weblogic.domainUID: %DOMAIN_UID%
-    weblogic.domainName: %DOMAIN_NAME%
-=======
->>>>>>> d57372af
 spec:
-  # The domainUID must be unique across the entire Kubernetes Cluster.
-  # Each WebLogic Domain must have its own unique domainUID.
-  # This does not have to be the same as the Domain Name.
-  # It is allowed to have multiple Domains with the same Domain Name,
-  # but they MUST have different domainUID's.
-  # The domainUID is also used to identify the Persistent Volume
-  # that belongs to/with this Domain.
+  # The domainUID must be unique across the entire Kubernetes Cluster.   Each WebLogic Domain must
+  # have its own unique domainUID.  This does not have to be the same as the Domain Name.  It is allowed
+  # to have multiple Domains with the same Domain Name, but they MUST have different domainUID's.
+  # The domainUID is also used to identify the Persistent Volume that belongs to/with this Domain.
   domainUID: %DOMAIN_UID%
   # The WebLogic Domain Name
   domainName: %DOMAIN_NAME%
@@ -43,48 +33,6 @@
   asName: "%ADMIN_SERVER_NAME%"
   # The Admin Server's ListenPort
   asPort: %ADMIN_PORT%
-<<<<<<< HEAD
-  # domain home is in weblogic image or not
-  domainHomeInImage: false
-
-  # serverStartPolicy legal values are "NEVER" "ALWAYS" or "IF_NEEDED"
-  # This determines which WebLogic Servers the Operator will start up
-  # when it discovers this Domain
-  # For non-clustered servers
-  #    operator will start it if the policy is not NEVER.
-  # For clustered servers
-  #     operator will start it the policy is ALWAYS or IF_NEEDED
-  # "NEVER"
-  #   None of the Servers in the Domain will be started (domain/cluster)
-  # "ALWAYS"
-  #   All the servers in cluster will be started irrespective of replica counts
-  # "IF_NEEDED"
-  #   All the servers upto replica count will be started
-
-  serverStartPolicy: IF_NEEDED
-  adminServer:
-   env:
-   - name: JAVA_OPTIONS
-     value: "%JAVA_OPTIONS%"
-   - name: USER_MEM_ARGS
-     value: "-Xms64m -Xmx256m "
-   # Uncomment to export the T3Channel as a service
-   %EXPOSE_ADMIN_PORT_PREFIX%nodePort: %ADMIN_NODE_PORT%
-   %EXPOSE_T3_CHANNEL_PREFIX%exportedNetworkAccessPoints:
-   %EXPOSE_T3_CHANNEL_PREFIX%  T3Channel: {}
-
-  clusters:
-   - clusterName: "%CLUSTER_NAME%"
-   # The number of managed servers to start from clusters
-   # default ( if not provided ) is 0
-     replicas: %INITIAL_MANAGED_SERVER_REPLICAS%
-     env:
-     - name: JAVA_OPTIONS
-       value: "%JAVA_OPTIONS%"
-     - name: USER_MEM_ARGS
-       value: "-Xms64m -Xmx256m "
-  
-=======
   # serverStartPolicy legal values are "NEVER", "ALWAYS", "IF_NEEDED", or "ADMIN_ONLY"
   # This determines which WebLogic Servers the Operator will start up when it discovers this Domain
   # - "ALWAYS" will start up all defined servers
@@ -123,5 +71,4 @@
   # replicas: 1
   storage:
     predefined:
-      claim: %DOMAIN_PVC_NAME%
->>>>>>> d57372af
+      claim: %DOMAIN_PVC_NAME%