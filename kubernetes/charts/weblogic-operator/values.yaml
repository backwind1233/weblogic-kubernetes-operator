--- conflicted
+++ resolved
@@ -20,11 +20,7 @@
   - "default"
 
 # image specifies the docker image containing the operator code.
-<<<<<<< HEAD
 image: "oracle/weblogic-kubernetes-operator:2.1"
-=======
-image: "oracle/weblogic-kubernetes-operator:2.0"
->>>>>>> 6cfd5457
 
 # imagePullPolicy specifies the image pull policy for the operator docker image.
 imagePullPolicy: "IfNotPresent"
