--- conflicted
+++ resolved
@@ -606,27 +606,15 @@
     addEnvVar(vars, ServerEnvVars.ADMIN_NAME, getAsName());
     addEnvVar(vars, ServerEnvVars.ADMIN_PORT, getAsPort().toString());
     if (isLocalAdminProtocolChannelSecure()) {
-<<<<<<< HEAD
       // This env variable indicates whether the administration port in the WLS server on the local pod is secure
-      addEnvVar(vars, "ADMIN_PORT_SECURE", "true");
+      addEnvVar(vars, ServerEnvVars.ADMIN_PORT_SECURE, "true");
     }
     if (isAdminServerProtocolChannelSecure()) {
-      // The following env variable determines whether to set a secure protocol(https/t3s) in the "AdminURL" property 
+      // The following env variable determines whether to set a secure protocol(https/t3s) in the "AdminURL" property
       // in NM startup.properties.
       // WebLogic Node Manager then sets the ADMIN_URL env variable(based on the "AdminURL") before starting
       // the managed server
       addEnvVar(vars, "ADMIN_SERVER_PORT_SECURE", "true");
-    }
-    addEnvVar(vars, "SERVER_NAME", getServerName());
-    addEnvVar(vars, "DOMAIN_UID", getDomainUid());
-    addEnvVar(vars, "NODEMGR_HOME", NODEMGR_HOME);
-    addEnvVar(vars, "LOG_HOME", getEffectiveLogHome());
-    addEnvVar(vars, "SERVER_OUT_IN_POD_LOG", getIncludeServerOutInPodLog());
-    addEnvVar(
-        vars, "SERVICE_NAME", LegalNames.toServerServiceName(getDomainUid(), getServerName()));
-    addEnvVar(vars, "AS_SERVICE_NAME", LegalNames.toServerServiceName(getDomainUid(), getAsName()));
-=======
-      addEnvVar(vars, ServerEnvVars.ADMIN_PORT_SECURE, "true");
     }
     addEnvVar(vars, ServerEnvVars.SERVER_NAME, getServerName());
     addEnvVar(vars, ServerEnvVars.DOMAIN_UID, getDomainUid());
@@ -635,7 +623,6 @@
     addEnvVar(vars, ServerEnvVars.SERVER_OUT_IN_POD_LOG, isIncludeServerOutInPodLog());
     addEnvVar(vars, ServerEnvVars.SERVICE_NAME, LegalNames.toServerServiceName(getDomainUid(), getServerName()));
     addEnvVar(vars, ServerEnvVars.AS_SERVICE_NAME, LegalNames.toServerServiceName(getDomainUid(), getAsName()));
->>>>>>> 5de86347
     if (mockWls()) {
       addEnvVar(vars, "MOCK_WLS", "true");
     }
