--- conflicted
+++ resolved
@@ -138,17 +138,12 @@
     return getDomain().getLogHome();
   }
 
-<<<<<<< HEAD
-  private String getEffectiveLogHome() {
-    if (!getDomain().getLogHomeEnabled()) return "";
-=======
   protected boolean isDomainHomeInImage() {
     return getDomain().isDomainHomeInImage();
   }
 
   String getEffectiveLogHome() {
     if (!getDomain().getLogHomeEnabled()) return null;
->>>>>>> cc6237f8
     String logHome = getLogHome();
     if (logHome == null || "".equals(logHome.trim())) {
       // logHome not specified, use default value
