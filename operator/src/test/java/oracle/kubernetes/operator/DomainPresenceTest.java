--- conflicted
+++ resolved
@@ -149,24 +149,6 @@
     testSupport.runStepsToCompletion(Main.readExistingResources("operator", NS));
   }
 
-<<<<<<< HEAD
-=======
-  @Test
-  public void whenK8sHasOneDomainWithAssociatedIngress_readIt() {
-    addDomainResource(UID, NS);
-    addIngressResource(UID, NS, "cluster1");
-
-    DomainProcessorStub dp = Stub.createStub(DomainProcessorStub.class);
-    testSupport.addComponent("DP", DomainProcessor.class, dp);
-
-    readExistingResources();
-
-    assertThat(
-        dp.getDomainPresenceInfos(),
-        hasValue(domain(UID).withNamespace(NS).withIngressForCluster("cluster1")));
-  }
-
->>>>>>> e41de3d8
   private void addDomainResource(String uid, String namespace) {
     domains.getItems().add(createDomain(uid, namespace));
   }
@@ -181,30 +163,12 @@
                 .creationTimestamp(DateTime.now()));
   }
 
-<<<<<<< HEAD
-=======
-  private void addIngressResource(String uid, String namespace, String clusterName) {
-    ingresses.getItems().add(createIngress(uid, namespace, clusterName));
-  }
-
-  private V1beta1Ingress createIngress(String uid, String namespace, String clusterName) {
-    return new V1beta1Ingress().metadata(createIngressMetaData(uid, namespace, clusterName));
-  }
-
-  private V1ObjectMeta createIngressMetaData(String uid, String namespace, String clusterName) {
-    return new V1ObjectMeta()
-        .name(LegalNames.toIngressName(uid, clusterName))
-        .namespace(namespace)
-        .labels(createMap(DOMAINUID_LABEL, uid, CLUSTERNAME_LABEL, clusterName));
-  }
-
   private Map<String, String> createMap(String key1, String value1) {
     Map<String, String> map = new HashMap<>();
     map.put(key1, value1);
     return map;
   }
 
->>>>>>> e41de3d8
   private Map<String, String> createMap(String key1, String value1, String key2, String value2) {
     Map<String, String> map = new HashMap<>();
     map.put(key1, value1);
@@ -466,27 +430,6 @@
         .returning(new V1Status());
 
     testSupport
-<<<<<<< HEAD
-=======
-        .createCannedResponse("listIngress")
-        .withNamespace(NS)
-        .withLabelSelectors(forDomainUid(UID), CREATEDBYOPERATOR_LABEL)
-        .returning(ingresses);
-    testSupport
-        .createCannedResponse("deleteIngress")
-        .withNamespace(NS)
-        .withName(LegalNames.toIngressName(UID, "cluster1"))
-        .ignoringBody()
-        .returning(new V1Status());
-    testSupport
-        .createCannedResponse("deleteIngress")
-        .withNamespace(NS)
-        .withName(LegalNames.toIngressName(UID, "cluster2"))
-        .ignoringBody()
-        .returning(new V1Status());
-
-    testSupport
->>>>>>> e41de3d8
         .createCannedResponse("listPersistentVolume")
         .withLabelSelectors(forDomainUid(UID), CREATEDBYOPERATOR_LABEL)
         .returning(persistentVolumes);
