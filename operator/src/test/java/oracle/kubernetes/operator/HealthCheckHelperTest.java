--- conflicted
+++ resolved
@@ -35,22 +35,12 @@
 import oracle.kubernetes.operator.work.Component;
 import oracle.kubernetes.operator.work.ContainerResolver;
 
-import java.io.ByteArrayOutputStream;
-import java.util.ArrayList;
-import java.util.Collections;
-import java.util.List;
-import java.util.logging.Handler;
-import java.util.logging.SimpleFormatter;
-import java.util.logging.StreamHandler;
-
 import org.junit.After;
 import org.junit.Assert;
 import org.junit.Assume;
 import org.junit.Before;
 import org.junit.Test;
 
-<<<<<<< HEAD
-=======
 import static oracle.kubernetes.operator.create.CreateOperatorInputs.readDefaultInputsFile;
 import static oracle.kubernetes.operator.create.ExecCreateOperator.execCreateOperator;
 import static oracle.kubernetes.operator.create.ExecResultMatcher.succeedsAndPrints;
@@ -63,7 +53,6 @@
 import java.util.List;
 import java.util.logging.*;
 
->>>>>>> 161cfd6e
 public class HealthCheckHelperTest {
 
   private KubernetesVersion version;
@@ -108,16 +97,8 @@
   }
 
   @Test
-<<<<<<< HEAD
-  @Ignore
-  public void testDefaultNamespace() throws Exception {
-    ContainerResolver.getInstance().getContainer().getComponents().put(
-        ProcessingConstants.MAIN_COMPONENT_NAME,
-        Component.createFor(new CallBuilderFactory()));
-=======
   public void testAccountNoPrivs() throws Exception {
     Assume.assumeTrue(TestUtils.isKubernetesAvailable());
->>>>>>> 161cfd6e
     
     // Create service account
     ApiClient apiClient= Config.defaultClient();
@@ -143,9 +124,6 @@
 
     ContainerResolver.getInstance().getContainer().getComponents().put(
         ProcessingConstants.MAIN_COMPONENT_NAME,
-<<<<<<< HEAD
-        Component.createFor(new CallBuilderFactory()));
-=======
         Component.createFor(
             ClientFactory.class, new ClientFactory() {
               @Override
@@ -161,10 +139,9 @@
                 }
               }
             },
-            new CallBuilderFactory(null)));
+            new CallBuilderFactory()));
     
     ClientPool.getInstance().drain();
->>>>>>> 161cfd6e
     
     version = unitHealthCheckHelper.performK8sVersionCheck();
     unitHealthCheckHelper.performSecurityChecks(version);
@@ -198,9 +175,6 @@
     
     ContainerResolver.getInstance().getContainer().getComponents().put(
         ProcessingConstants.MAIN_COMPONENT_NAME,
-<<<<<<< HEAD
-        Component.createFor(new CallBuilderFactory()));
-=======
         Component.createFor(
             ClientFactory.class, new ClientFactory() {
               @Override
@@ -216,10 +190,9 @@
                 }
               }
             },
-            new CallBuilderFactory(null)));
+            new CallBuilderFactory()));
     
     ClientPool.getInstance().drain();
->>>>>>> 161cfd6e
     
     version = unitHealthCheckHelper.performK8sVersionCheck();
     unitHealthCheckHelper.performSecurityChecks(version);
