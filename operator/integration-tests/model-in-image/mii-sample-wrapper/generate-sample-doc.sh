--- conflicted
+++ resolved
@@ -153,11 +153,7 @@
   # setup ingress yaml files
   $SCRIPTDIR/stage-and-create-ingresses.sh -dry
 
-<<<<<<< HEAD
-  for IMAGE_TYPE in WLS WLS-AI; do
-=======
   for IMAGE_TYPE in WLS-LEGACY WLS; do
->>>>>>> f7267eac
 
   export IMAGE_TYPE
   export WDT_DOMAIN_TYPE=${IMAGE_TYPE/-*/}
