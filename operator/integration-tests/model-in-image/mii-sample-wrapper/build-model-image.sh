#!/bin/bash
# Copyright (c) 2019, 2022, Oracle and/or its affiliates.
# Licensed under the Universal Permissive License v 1.0 as shown at https://oss.oracle.com/licenses/upl.

# 
#  Summary:
#
#    This script builds a model image using the WebLogic Image Tool. The
#    tool pulls a base image if there isn't already a local base image.
#    This script, by default, builds the model image with model files from
#    WORKDIR/MODEL_DIR using tooling downloaded by './stage-tooling.sh.'.
#
#  Optional Argument(s):
#
#    Pass '-dry' to show but not do.
#
#  Assumptions:
#
#    - The WebLogic Image Tool zip is:
#         'WORKDIR/wdt-artifacts/wdt-model-files/imagetool.zip' 
#      the WebLogic Deploy Tool zip is:
#         'WORKDIR/wdt-artifacts/wdt-model-files/weblogic-deploy.zip'
#      (see './stage-tooling.sh').
#
#    - Model files have been staged in the MODEL_DIR directory.
#
#  Optional environment variables:
#
#    MODEL_DIR:
#      Location relative to WORKDIR of the model .zip, .properties,
#      and .yaml files that will be copied to the model image.  Default is:
<<<<<<< HEAD
#        'wdt-artifacts/wdt-model-files/model-in-image__$MODEL_IMAGE_TAG'.
=======
#        'wdt-artifacts/wdt-model-files/wdt-domain-image__$MODEL_IMAGE_TAG'.
>>>>>>> f7267eac
#
#    ARCHIVE_SOURCEDIR:
#      Location of archive source for MODEL_DIR/archive.zip relative to WORKDIR
#      Default is "archives/archive-v1". This directory must contain a
#      'wlsdeploy' directory.
#
#    MODEL_IMAGE_NAME, MODEL_IMAGE_TAG:
#      Defaults to 'wdt-domain-image' and 'WDT_DOMAIN_TYPE-v1'.
#
#    WLSIMG_BUILDER
#      Defaults to 'docker'.
#
#    Others (see README)
#      WORKDIR
#      MODEL_IMAGE_BUILD
#      WDT_DOMAIN_TYPE
#      BASE_IMAGE_NAME, BASE_IMAGE_TAG

#set -x
set -eu
set -o pipefail

SCRIPTDIR="$( cd "$(dirname "$0")" > /dev/null 2>&1 ; pwd -P )"
source $SCRIPTDIR/env-init.sh

DRY_RUN="false"
if [ "${1:-}" = "-dry" ]; then
  DRY_RUN="true"
fi

echo @@ Info: WDT_DOMAIN_TYPE=${WDT_DOMAIN_TYPE}
echo @@ Info: MODEL_DIR=${MODEL_DIR}
echo @@ Info: BASE_IMAGE_NAME=${BASE_IMAGE_NAME}
echo @@ Info: BASE_IMAGE_TAG=${BASE_IMAGE_TAG}
echo @@ Info: MODEL_IMAGE_NAME=${MODEL_IMAGE_NAME}
echo @@ Info: MODEL_IMAGE_TAG=${MODEL_IMAGE_TAG}
echo @@ Info: MODEL_IMAGE_BUILD=${MODEL_IMAGE_BUILD}
echo @@ Info: OKD=${OKD}
echo @@ Info: CHOWN_ROOT=${CHOWN_ROOT:="--chown oracle:root"}

IMGTOOL=$WORKDIR/wdt-artifacts/wdt-model-files/imagetool/bin/imagetool.sh

output_dryrun() {

#set -x
MODEL_YAML_FILES="$(ls $WORKDIR/$MODEL_DIR/*.yaml | xargs | sed 's/ /,/g')"
MODEL_ARCHIVE_FILES=$WORKDIR/$MODEL_DIR/archive.zip
MODEL_VARIABLE_FILES="$(ls $WORKDIR/$MODEL_DIR/*.properties | xargs | sed 's/ /,/g')"
#CHOWN_ROOT="--chown oracle:root"
TARGET="Default"

echo  "@@ Info: OKD=${OKD}"
echo  "@@ Info: TARGET=${TARGET}"

if [[ ${OKD} == "true" ]]; then
  TARGET="OpenShift"
fi
  
echo  TARGET=${TARGET}

<<<<<<< HEAD
if [[ ${MODEL_IMAGE_TAG} == *"-AI"* ]]; then
cat << EOF
dryrun:#!/bin/bash
dryrun:# Use this script to build the auxiliary image '$MODEL_IMAGE_NAME:$MODEL_IMAGE_TAG'
dryrun:# using the contents of '$WORKDIR/$MODEL_DIR'.
dryrun:
dryrun:set -eux
dryrun:
dryrun:rm -f $WORKDIR/$MODEL_DIR/archive.zip
dryrun:cd $WORKDIR/$ARCHIVE_SOURCEDIR
dryrun:zip -q -r $WORKDIR/$MODEL_DIR/archive.zip wlsdeploy
dryrun:
dryrun:cd "$WORKDIR"
dryrun:[ -d "ai-image/${MODEL_IMAGE_TAG}" ] && rm -rf ai-image/${MODEL_IMAGE_TAG}
dryrun:
dryrun:mkdir -p $WORKDIR/ai-image/${MODEL_IMAGE_TAG}
dryrun:cd $WORKDIR/ai-image/${MODEL_IMAGE_TAG}
dryrun:mkdir ./models
dryrun:cp $MODEL_YAML_FILES ./models
dryrun:cp $MODEL_VARIABLE_FILES ./models
dryrun:cp $WORKDIR/$MODEL_DIR/archive.zip ./models
dryrun:unzip ${WORKDIR}/wdt-artifacts/wdt-model-files/weblogic-deploy.zip -d .
dryrun:rm ./weblogic-deploy/bin/*.cmd
dryrun:
dryrun:# see file $WORKDIR/ai-image/${MODEL_IMAGE_TAG}/Dockerfile for an explanation of each --build-arg
dryrun:${WLSIMG_BUILDER:-docker} build -f $WORKDIR/model-in-image/$AUXILIARY_IMAGE_DOCKER_FILE_SOURCEDIR/Dockerfile \\
dryrun:             --build-arg AUXILIARY_IMAGE_PATH=${AUXILIARY_IMAGE_PATH} \\
dryrun:             --tag ${MODEL_IMAGE_NAME}:${MODEL_IMAGE_TAG}  .
EOF
else
=======
if [[ ${MODEL_IMAGE_TAG} == *"-LEGACY"* ]]; then
>>>>>>> f7267eac
cat << EOF
dryrun:#!/bin/bash
dryrun:# Use this script to build image '$MODEL_IMAGE_NAME:$MODEL_IMAGE_TAG'
dryrun:# using the contents of '$WORKDIR/$MODEL_DIR'.
dryrun:
dryrun:set -eux
dryrun:
dryrun:rm -f $WORKDIR/$MODEL_DIR/archive.zip
dryrun:cd $WORKDIR/$ARCHIVE_SOURCEDIR
dryrun:zip -q -r $WORKDIR/$MODEL_DIR/archive.zip wlsdeploy
dryrun:
dryrun:cd $WORKDIR/wdt-artifacts/wdt-model-files
dryrun:unzip -o imagetool.zip
dryrun:
dryrun:mkdir -p $WORKDIR/wdt-artifacts/wdt-model-files/imagetool/cache
dryrun:export WLSIMG_CACHEDIR=$WORKDIR/wdt-artifacts/wdt-model-files/imagetool/cache
dryrun:
dryrun:mkdir -p $WORKDIR/wdt-artifacts/wdt-model-files/imagetool/bld
dryrun:export WLSIMG_BLDDIR=$WORKDIR/wdt-artifacts/wdt-model-files/imagetool/bld
dryrun:
dryrun:$IMGTOOL cache deleteEntry \\
dryrun:  --key wdt_latest
dryrun:
dryrun:$IMGTOOL cache addInstaller \\
dryrun:  --type wdt \\
dryrun:  --version latest \\
dryrun:  --path ${WORKDIR}/wdt-artifacts/wdt-model-files/weblogic-deploy.zip
dryrun:
dryrun:$IMGTOOL update \\
dryrun:  --tag $MODEL_IMAGE \\
dryrun:  --fromImage $BASE_IMAGE \\
dryrun:  ${MODEL_YAML_FILES:+--wdtModel ${MODEL_YAML_FILES}} \\
dryrun:  ${MODEL_VARIABLE_FILES:+--wdtVariables ${MODEL_VARIABLE_FILES}} \\
dryrun:  ${MODEL_ARCHIVE_FILES:+--wdtArchive ${MODEL_ARCHIVE_FILES}} \\
dryrun:  --wdtModelOnly \\
dryrun:  ${CHOWN_ROOT:+${CHOWN_ROOT}} \\
dryrun:   --target $TARGET \\
dryrun:  --wdtDomainType ${WDT_DOMAIN_TYPE}
dryrun:
dryrun:echo "@@ Info: Success! Model image '$MODEL_IMAGE' build complete. Seconds=\$SECONDS."
EOF
else
cat << EOF
dryrun:#!/bin/bash
dryrun:# Use this script to build the auxiliary image '$MODEL_IMAGE_NAME:$MODEL_IMAGE_TAG'
dryrun:# using the contents of '$WORKDIR/$MODEL_DIR'.
dryrun:
dryrun:set -eux
dryrun:
dryrun:rm -f $WORKDIR/$MODEL_DIR/archive.zip
dryrun:cd $WORKDIR/$ARCHIVE_SOURCEDIR
dryrun:zip -q -r $WORKDIR/$MODEL_DIR/archive.zip wlsdeploy
dryrun:
dryrun:cd "$WORKDIR"
dryrun:[ -d "ai-image/${MODEL_IMAGE_TAG}" ] && rm -rf ai-image/${MODEL_IMAGE_TAG}
dryrun:
dryrun:mkdir -p $WORKDIR/ai-image/${MODEL_IMAGE_TAG}
dryrun:cd $WORKDIR/ai-image/${MODEL_IMAGE_TAG}
dryrun:mkdir ./models
dryrun:cp $MODEL_YAML_FILES ./models
dryrun:cp $MODEL_VARIABLE_FILES ./models
dryrun:cp $WORKDIR/$MODEL_DIR/archive.zip ./models
dryrun:unzip ${WORKDIR}/wdt-artifacts/wdt-model-files/weblogic-deploy.zip -d .
dryrun:rm ./weblogic-deploy/bin/*.cmd
dryrun:
dryrun:# see file $WORKDIR/ai-image/${MODEL_IMAGE_TAG}/Dockerfile for an explanation of each --build-arg
dryrun:${WLSIMG_BUILDER:-docker} build -f $WORKDIR/model-in-image/$AUXILIARY_IMAGE_DOCKER_FILE_SOURCEDIR/Dockerfile \\
dryrun:             --build-arg AUXILIARY_IMAGE_PATH=${AUXILIARY_IMAGE_PATH} \\
dryrun:             --tag ${MODEL_IMAGE_NAME}:${MODEL_IMAGE_TAG}  .
EOF
fi

} # end of function output_dryrun()

if [ "$DRY_RUN" = "true" ]; then

  output_dryrun
  exit 0 # done with dry run

else

  # we're not dry running

  if [ ! "$MODEL_IMAGE_BUILD" = "always" ] && [ ! -z "$(${WLSIMG_BUILDER:-docker} images -q $MODEL_IMAGE)" ]; then
    echo "@@"
    echo "@@ Info: ----------------------------------------------------------------------------"
    echo "@@ Info: NOTE!!!                                                                     "
    echo "@@ Info:   Skipping model image build because '$MODEL_IMAGE' found in ${WLSIMG_BUILDER:-docker} images. "
    echo "@@ Info:   To always build the model image, 'export MODEL_IMAGE_BUILD=always'.       "
    echo "@@ Info: ----------------------------------------------------------------------------"
    echo "@@"
    exit 0
  fi

  if [ ! -d "$WORKDIR/$MODEL_DIR" ]; then
    echo "@@ Error: MODEL_DIR directory not found. Did you remember to stage it first?"
    exit 1
  fi

  CURPID=$(bash -c "echo \$PPID")

  tmpfil="$WORKDIR/$(basename $0).$CURPID.$PPID.$SECONDS.$RANDOM.sh"

  output_dryrun | grep "^dryrun:" | sed 's/^dryrun://' > $tmpfil

  chmod +x $tmpfil

  echo "@@ Info: About to run '$tmpfil'."

  $tmpfil

  echo "@@ Info: About to remove '$tmpfil'."

  #rm $tmpfil

  echo "@@ Info: Done!"

fi
<|MERGE_RESOLUTION|>--- conflicted
+++ resolved
@@ -29,11 +29,7 @@
 #    MODEL_DIR:
 #      Location relative to WORKDIR of the model .zip, .properties,
 #      and .yaml files that will be copied to the model image.  Default is:
-<<<<<<< HEAD
-#        'wdt-artifacts/wdt-model-files/model-in-image__$MODEL_IMAGE_TAG'.
-=======
 #        'wdt-artifacts/wdt-model-files/wdt-domain-image__$MODEL_IMAGE_TAG'.
->>>>>>> f7267eac
 #
 #    ARCHIVE_SOURCEDIR:
 #      Location of archive source for MODEL_DIR/archive.zip relative to WORKDIR
@@ -94,40 +90,7 @@
   
 echo  TARGET=${TARGET}
 
-<<<<<<< HEAD
-if [[ ${MODEL_IMAGE_TAG} == *"-AI"* ]]; then
-cat << EOF
-dryrun:#!/bin/bash
-dryrun:# Use this script to build the auxiliary image '$MODEL_IMAGE_NAME:$MODEL_IMAGE_TAG'
-dryrun:# using the contents of '$WORKDIR/$MODEL_DIR'.
-dryrun:
-dryrun:set -eux
-dryrun:
-dryrun:rm -f $WORKDIR/$MODEL_DIR/archive.zip
-dryrun:cd $WORKDIR/$ARCHIVE_SOURCEDIR
-dryrun:zip -q -r $WORKDIR/$MODEL_DIR/archive.zip wlsdeploy
-dryrun:
-dryrun:cd "$WORKDIR"
-dryrun:[ -d "ai-image/${MODEL_IMAGE_TAG}" ] && rm -rf ai-image/${MODEL_IMAGE_TAG}
-dryrun:
-dryrun:mkdir -p $WORKDIR/ai-image/${MODEL_IMAGE_TAG}
-dryrun:cd $WORKDIR/ai-image/${MODEL_IMAGE_TAG}
-dryrun:mkdir ./models
-dryrun:cp $MODEL_YAML_FILES ./models
-dryrun:cp $MODEL_VARIABLE_FILES ./models
-dryrun:cp $WORKDIR/$MODEL_DIR/archive.zip ./models
-dryrun:unzip ${WORKDIR}/wdt-artifacts/wdt-model-files/weblogic-deploy.zip -d .
-dryrun:rm ./weblogic-deploy/bin/*.cmd
-dryrun:
-dryrun:# see file $WORKDIR/ai-image/${MODEL_IMAGE_TAG}/Dockerfile for an explanation of each --build-arg
-dryrun:${WLSIMG_BUILDER:-docker} build -f $WORKDIR/model-in-image/$AUXILIARY_IMAGE_DOCKER_FILE_SOURCEDIR/Dockerfile \\
-dryrun:             --build-arg AUXILIARY_IMAGE_PATH=${AUXILIARY_IMAGE_PATH} \\
-dryrun:             --tag ${MODEL_IMAGE_NAME}:${MODEL_IMAGE_TAG}  .
-EOF
-else
-=======
 if [[ ${MODEL_IMAGE_TAG} == *"-LEGACY"* ]]; then
->>>>>>> f7267eac
 cat << EOF
 dryrun:#!/bin/bash
 dryrun:# Use this script to build image '$MODEL_IMAGE_NAME:$MODEL_IMAGE_TAG'
