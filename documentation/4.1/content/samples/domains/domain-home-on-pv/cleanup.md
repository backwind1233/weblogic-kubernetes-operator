---
title: "Cleanup"
date: 2019-02-22T15:44:42-05:00
draft: false
weight: 4
---


#### Remove the domain and cluster

1.	Remove the domain's ingress routes by using `kubectl`.

    ```shell
    $ kubectl delete ingressroute traefik-ingress-sample-domain1-admin-server -n sample-domain1-ns
    $ kubectl delete ingressroute traefik-ingress-sample-domain1-cluster-cluster-1 -n sample-domain1-ns
    $ kubectl delete ingressroute traefik-ingress-sample-domain2-cluster-cluster-1 -n sample-domain1-ns
    ```

1.	Use `kubectl` to delete the domain resource.

    ```shell
    $ kubectl delete domain sample-domain1 -n sample-domain1-ns
    ```

1.	Use `kubectl` to confirm that the WebLogic Server instance Pods and Domain are gone.

    ```shell
    $ kubectl get pods -n sample-domain1-ns
    ```
    ```shell
    $ kubectl get domains -n sample-domain1-ns
    ```

1.	Use `kubectl` to delete the cluster resource.

    ```shell
    $ kubectl delete cluster sample-domain1-cluster-1 -n sample-domain1-ns
    ```

1.	Remove the Kubernetes Secrets associated with the domain.

    ```shell
    $ kubectl -n sample-domain1-ns delete secret sample-domain1-weblogic-credentials
    ```

<<<<<<< HEAD
#### Remove the domain namespace
1.	Configure the Traefik ingress controller to stop managing the ingresses in the domain namespace.

    ```shell
    $ helm upgrade traefik-operator traefik/traefik \
        --namespace traefik \
        --reuse-values \
        --set "kubernetes.namespaces={traefik}"
    ```

=======
>>>>>>> d9d07395
#### Remove the operator

1.	Remove the operator.

    ```shell
    $ helm uninstall sample-weblogic-operator -n sample-weblogic-operator-ns
    ```

1.	Remove the operator's namespace.

    ```shell
    $ kubectl delete namespace sample-weblogic-operator-ns
    ```

#### Remove the ingress controller

1.	Remove the Traefik ingress controller.

    ```shell
    $ helm uninstall traefik-operator -n traefik
    ```

1.	Remove the Traefik namespace.

    ```shell
    $ kubectl delete namespace traefik
    ```<|MERGE_RESOLUTION|>--- conflicted
+++ resolved
@@ -43,19 +43,6 @@
     $ kubectl -n sample-domain1-ns delete secret sample-domain1-weblogic-credentials
     ```
 
-<<<<<<< HEAD
-#### Remove the domain namespace
-1.	Configure the Traefik ingress controller to stop managing the ingresses in the domain namespace.
-
-    ```shell
-    $ helm upgrade traefik-operator traefik/traefik \
-        --namespace traefik \
-        --reuse-values \
-        --set "kubernetes.namespaces={traefik}"
-    ```
-
-=======
->>>>>>> d9d07395
 #### Remove the operator
 
 1.	Remove the operator.
