--- conflicted
+++ resolved
@@ -19,11 +19,7 @@
 1. Pull the operator image:
 
     ```bash
-<<<<<<< HEAD
-    $ docker pull oracle/weblogic-kubernetes-operator:3.2.0
-=======
-    $ docker pull ghcr.io/oracle/weblogic-kubernetes-operator:3.1.1
->>>>>>> c2899d11
+    $ docker pull ghcr.io/oracle/weblogic-kubernetes-operator:3.2.0
     ```
 
 1. Pull the Traefik ingress controller image:
